--- conflicted
+++ resolved
@@ -41,15 +41,12 @@
   subresources:
     status: {}
   preserveUnknownFields: false
-<<<<<<< HEAD
-=======
   conversion:
     strategy: Webhook
     webhookClientConfig:
       service:
         name: webhook
         namespace: cloud-run-events
->>>>>>> 254c2d47
   additionalPrinterColumns:
     - name: Ready
       type: string
@@ -64,12 +61,9 @@
     - name: v1alpha1
       served: true
       storage: true
-<<<<<<< HEAD
-=======
     - name: v1beta1
       served: true
       storage: false
->>>>>>> 254c2d47
   validation:
     openAPIV3Schema:
       type: object
