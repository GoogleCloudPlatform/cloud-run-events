--- conflicted
+++ resolved
@@ -56,125 +56,6 @@
       jsonPath: ".status.conditions[?(@.type==\"Ready\")].reason"
     - name: Age
       type: date
-<<<<<<< HEAD
-      JSONPath: .metadata.creationTimestamp
-  versions:
-    - name: v1alpha1
-      served: true
-      storage: true
-  validation:
-    openAPIV3Schema:
-      type: object
-      properties:
-        spec:
-          type: object
-          properties:
-            components:
-              type: object
-              properties:
-                fanout:
-                  type: object
-                  properties:
-                    avgCPUUtilization:
-                      type: integer
-                      format: int64
-                    avgMemoryUsage:
-                      type: string
-                    resources:
-                      type: object
-                      properties:
-                        requests:
-                          type: object
-                          properties:
-                            cpu:
-                              type: string
-                            memory:
-                              type: string
-                        limits:
-                          type: object
-                          properties:
-                            cpu:
-                              type: string
-                            memory:
-                              type: string
-                    minReplicas:
-                      type: integer
-                      format: int64
-                    maxReplicas:
-                      type: integer
-                      format: int64
-                ingress:
-                  type: object
-                  properties:
-                    avgCPUUtilization:
-                      type: integer
-                      format: int64
-                    avgMemoryUsage:
-                      type: string
-                    resources:
-                      type: object
-                      properties:
-                        requests:
-                          type: object
-                          properties:
-                            cpu:
-                              type: string
-                            memory:
-                              type: string
-                        limits:
-                          type: object
-                          properties:
-                            cpu:
-                              type: string
-                            memory:
-                              type: string
-                    minReplicas:
-                      type: integer
-                      format: int64
-                    maxReplicas:
-                      type: integer
-                      format: int64
-                retry:
-                  type: object
-                  properties:
-                    avgCPUUtilization:
-                      type: integer
-                      format: int64
-                    avgMemoryUsage:
-                      type: string
-                    resources:
-                      type: object
-                      properties:
-                        requests:
-                          type: object
-                          properties:
-                            cpu:
-                              type: string
-                            memory:
-                              type: string
-                        limits:
-                          type: object
-                          properties:
-                            cpu:
-                              type: string
-                            memory:
-                              type: string
-                    minReplicas:
-                      type: integer
-                      format: int64
-                    maxReplicas:
-                      type: integer
-                      format: int64
-        status:
-          type: object
-          properties:
-            observedGeneration:
-              type: integer
-              format: int64
-            conditions:
-              type: array
-              items:
-=======
       jsonPath: .metadata.creationTimestamp
     schema:
       openAPIV3Schema:
@@ -184,12 +65,33 @@
             type: object
             properties:
               components:
->>>>>>> 5cce28b7
                 type: object
                 properties:
                   fanout:
                     type: object
                     properties:
+                      avgCPUUtilization:
+                        type: integer
+                        format: int64
+                      avgMemoryUsage:
+                        type: string
+                      resources:
+                        type: object
+                        properties:
+                          requests:
+                            type: object
+                            properties:
+                              cpu:
+                                type: string
+                              memory:
+                                type: string
+                          limits:
+                            type: object
+                            properties:
+                              cpu:
+                                type: string
+                              memory:
+                                type: string
                       minReplicas:
                         type: integer
                         format: int64
@@ -199,6 +101,28 @@
                   ingress:
                     type: object
                     properties:
+                      avgCPUUtilization:
+                        type: integer
+                        format: int64
+                      avgMemoryUsage:
+                        type: string
+                      resources:
+                        type: object
+                        properties:
+                          requests:
+                            type: object
+                            properties:
+                              cpu:
+                                type: string
+                              memory:
+                                type: string
+                          limits:
+                            type: object
+                            properties:
+                              cpu:
+                                type: string
+                              memory:
+                                type: string
                       minReplicas:
                         type: integer
                         format: int64
@@ -208,6 +132,28 @@
                   retry:
                     type: object
                     properties:
+                      avgCPUUtilization:
+                        type: integer
+                        format: int64
+                      avgMemoryUsage:
+                        type: string
+                      resources:
+                        type: object
+                        properties:
+                          requests:
+                            type: object
+                            properties:
+                              cpu:
+                                type: string
+                              memory:
+                                type: string
+                          limits:
+                            type: object
+                            properties:
+                              cpu:
+                                type: string
+                              memory:
+                                type: string
                       minReplicas:
                         type: integer
                         format: int64
