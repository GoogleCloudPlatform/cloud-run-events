# Copyright 2019 Google LLC
#
# Licensed under the Apache License, Version 2.0 (the "License");
# you may not use this file except in compliance with the License.
# You may obtain a copy of the License at
#
#     http://www.apache.org/licenses/LICENSE-2.0
#
# Unless required by applicable law or agreed to in writing, software
# distributed under the License is distributed on an "AS IS" BASIS,
# WITHOUT WARRANTIES OR CONDITIONS OF ANY KIND, either express or implied.
# See the License for the specific language governing permissions and
# limitations under the License.
apiVersion: apiextensions.k8s.io/v1beta1
kind: CustomResourceDefinition
metadata:
  name: topics.pubsub.cloud.google.com
  labels:
    events.cloud.google.com/release: devel
    events.cloud.google.com/crd-install: "true"
    duck.knative.dev/addressable: "true"
spec:
  group: pubsub.cloud.google.com
  names:
    kind: Topic
    plural: topics
    singular: topic
    categories:
    - all
    - knative
    - pubsub
  scope: Namespaced
  subresources:
    status: {}
  preserveUnknownFields: false
<<<<<<< HEAD
  conversion:
    strategy: Webhook
    webhookClientConfig:
      service:
        name: webhook
        namespace: cloud-run-events
=======
>>>>>>> 25cfed3f
  additionalPrinterColumns:
    - name: Ready
      type: string
      JSONPath: ".status.conditions[?(@.type==\"Ready\")].status"
    - name: Reason
      type: string
      JSONPath: ".status.conditions[?(@.type==\"Ready\")].reason"
    - name: Address
      type: string
      JSONPath: .status.address.url
    - name: Age
      type: date
      JSONPath: .metadata.creationTimestamp
  versions:
    - name: v1alpha1
      served: true
      storage: true
<<<<<<< HEAD
    - name: v1beta1
      served: true
      storage: false
  # They happen to have the same schema today. They will likely diverge in the future.
=======
  # All versions happen to have the same schema today. They will likely diverge in the future.
>>>>>>> 25cfed3f
  validation:
    openAPIV3Schema:
      type: object
      properties:
        spec:
          type: object
          required:
            - topic
          properties:
            googleServiceAccount:
              type: string
              description: "GCP service account used to poll the Cloud Pub/Sub Subscription. The value of the service account must be a valid Google service account (see https://cloud.google.com/iam/docs/service-accounts)."
            secret:
              type: object
              description: "Credential used to poll the Cloud Pub/Sub Subscription. It is not used to create or delete the Subscription, only to poll it. The value of the secret entry must be a service account key in the JSON format (see https://cloud.google.com/iam/docs/creating-managing-service-account-keys). Defaults to secret.name of 'google-cloud-key' and secret.key of 'key.json'."
              properties:
                name:
                  type: string
                key:
                  type: string
                optional:
                  type: boolean
            project:
              type: string
              description: "ID of the Google Cloud Project to own the Pub/Sub credentials. E.g. 'my-project-1234' rather than its display name, 'My Project' or its number '1234567890'. If omitted uses the Project ID from the GKE cluster metadata service."
            topic:
              type: string
              description: "ID of the Cloud Pub/Sub Topic to create. It must be in the form of the unique identifier within the project, not the entire name. E.g. it must be 'laconia', not 'projects/my-gcp-project/topics/laconia'."
            propagationPolicy:
              type: string
              enum: [CreateDelete, CreateNoDelete, NoCreateNoDelete]
              description: "Propagation policy defines how Topic controls the Cloud Pub/Sub topic for lifecycle changes. Default is CreateNoDelete."
        status:
          type: object
          properties:
            observedGeneration:
              type: integer
              format: int64
            conditions:
              type: array
              items:
                type: object
                properties:
                  lastTransitionTime:
                    # we use a string in the stored object but a wrapper object
                    # at runtime.
                    type: string
                  message:
                    type: string
                  reason:
                    type: string
                  severity:
                    type: string
                  status:
                    type: string
                  type:
                    type: string
                required:
                  - type
                  - status
            projectId:
              type: string
            topicId:
              type: string
            address:
              type: object
              properties:
                url:
                  type: string
<|MERGE_RESOLUTION|>--- conflicted
+++ resolved
@@ -33,15 +33,12 @@
   subresources:
     status: {}
   preserveUnknownFields: false
-<<<<<<< HEAD
   conversion:
     strategy: Webhook
     webhookClientConfig:
       service:
         name: webhook
         namespace: cloud-run-events
-=======
->>>>>>> 25cfed3f
   additionalPrinterColumns:
     - name: Ready
       type: string
@@ -59,14 +56,10 @@
     - name: v1alpha1
       served: true
       storage: true
-<<<<<<< HEAD
     - name: v1beta1
       served: true
       storage: false
-  # They happen to have the same schema today. They will likely diverge in the future.
-=======
   # All versions happen to have the same schema today. They will likely diverge in the future.
->>>>>>> 25cfed3f
   validation:
     openAPIV3Schema:
       type: object
