/*
Copyright 2020 Google LLC

Licensed under the Apache License, Version 2.0 (the "License");
you may not use this file except in compliance with the License.
You may obtain a copy of the License at

    http://www.apache.org/licenses/LICENSE-2.0

Unless required by applicable law or agreed to in writing, software
distributed under the License is distributed on an "AS IS" BASIS,
WITHOUT WARRANTIES OR CONDITIONS OF ANY KIND, either express or implied.
See the License for the specific language governing permissions and
limitations under the License.
*/

package main

import (
	"context"
	"flag"
	"time"

	"cloud.google.com/go/pubsub"
	"go.uber.org/zap"

	"github.com/google/knative-gcp/pkg/broker/config/volume"
	"github.com/google/knative-gcp/pkg/broker/handler"
	metadataClient "github.com/google/knative-gcp/pkg/gclient/metadata"
	"github.com/google/knative-gcp/pkg/metrics"
	"github.com/google/knative-gcp/pkg/utils"
	"github.com/google/knative-gcp/pkg/utils/appcredentials"
	"github.com/google/knative-gcp/pkg/utils/mainhelper"
)

const (
	component        = "broker-retry"
	poolResyncPeriod = 15 * time.Second
)

type envConfig struct {
	PodName            string `envconfig:"POD_NAME" required:"true"`
	ProjectID          string `envconfig:"PROJECT_ID"`
	TargetsConfigPath  string `envconfig:"TARGETS_CONFIG_PATH" default:"/var/run/cloud-run-events/broker/targets"`
	HandlerConcurrency int    `envconfig:"HANDLER_CONCURRENCY"`

	// Outstanding messages effectively limits how many connections we will create to each subscriber.
	// If such connections are long, it will consume a lot of memory (aggregated) without limiting.
	OutstandingMessagesPerSub int `envconfig:"OUTSTANDING_MESSAGES_PER_SUB" default:"100"`
	// 3Mi. We also want to limit the memory usage from each subscription.
	OutstandingBytesPerSub int `envconfig:"OUTSTANDING_BYTES_PER_SUB" default:"3000000"`

	// MaxStaleDuration is the max duration of the handler pool without being synced.
	// With the internal pool resync period being 15s, it requires at least 4
	// continuous sync failures (or no sync at all) to be stale.
	MaxStaleDuration time.Duration `envconfig:"MAX_STALE_DURATION" default:"1m"`

	// Max to 10m.
	TimeoutPerEvent time.Duration `envconfig:"TIMEOUT_PER_EVENT"`
}

func main() {
	appcredentials.MustExistOrUnsetEnv()
	flag.Parse()

	var env envConfig
	ctx, res := mainhelper.Init(component, mainhelper.WithEnv(&env))
	defer res.Cleanup()
	logger := res.Logger

	if env.MaxStaleDuration > 0 && env.MaxStaleDuration < poolResyncPeriod {
		logger.Fatalf("MAX_STALE_DURATION must be greater than pool resync period %v", poolResyncPeriod)
	}

	// Give the signal channel some buffer so that reconciling handlers won't
	// block the targets config update?
	targetsUpdateCh := make(chan struct{})
	logger.Info("Starting the broker retry")

	projectID, err := utils.ProjectID(env.ProjectID, metadataClient.NewDefaultMetadataClient())
	if err != nil {
		logger.Fatalf("failed to get default ProjectID: %v", err)
	}

	syncSignal := poolSyncSignal(ctx, targetsUpdateCh)
	syncPool, err := InitializeSyncPool(
		ctx,
		handler.ProjectID(projectID),
		metrics.PodName(env.PodName),
		metrics.ContainerName(component),
		[]volume.Option{
			volume.WithPath(env.TargetsConfigPath),
			volume.WithNotifyChan(targetsUpdateCh),
		},
		buildPoolOptions(env)...,
	)
	if err != nil {
		logger.Fatal("Failed to get retry sync pool", zap.Error(err))
	}
<<<<<<< HEAD
	if _, err := handler.StartSyncPool(ctx, syncPool, syncSignal); err != nil {
=======
	if _, err := pool.StartSyncPool(ctx, syncPool, syncSignal, env.MaxStaleDuration, pool.DefaultHealthCheckPort); err != nil {
>>>>>>> d327b9f1
		logger.Fatal("Failed to start retry sync pool", zap.Error(err))
	}

	// Context will be done if a TERM signal is issued.
	<-ctx.Done()
	logger.Info("Exiting...")
}

func poolSyncSignal(ctx context.Context, targetsUpdateCh chan struct{}) chan struct{} {
	// Give it some buffer so that multiple signal could queue up
	// but not blocking the signaler?
	ch := make(chan struct{}, 10)
	ticker := time.NewTicker(poolResyncPeriod)
	go func() {
		for {
			select {
			case <-ctx.Done():
				return
			case <-targetsUpdateCh:
				ch <- struct{}{}
			case <-ticker.C:
				ch <- struct{}{}
			}
		}
	}()
	return ch
}

func buildPoolOptions(env envConfig) []handler.Option {
	rs := pubsub.DefaultReceiveSettings
	// If Synchronous is true, then no more than MaxOutstandingMessages will be in memory at one time.
	// MaxOutstandingBytes still refers to the total bytes processed, rather than in memory.
	// NumGoroutines is ignored.
	// TODO Need to revisit it. For the case when synchronous is true, default value of MaxOutstandingMessages and MaxOutstandingBytes might need to override.
	rs.Synchronous = true
	rs.MaxOutstandingMessages = env.OutstandingMessagesPerSub
	rs.MaxOutstandingBytes = env.OutstandingBytesPerSub
	var opts []handler.Option
	if env.HandlerConcurrency > 0 {
		opts = append(opts, handler.WithHandlerConcurrency(env.HandlerConcurrency))
		rs.NumGoroutines = env.HandlerConcurrency
	}
	if env.TimeoutPerEvent > 0 {
		opts = append(opts, handler.WithTimeoutPerEvent(env.TimeoutPerEvent))
	}
	opts = append(opts, handler.WithPubsubReceiveSettings(rs))
	// The default CeClient is good?
	return opts
}<|MERGE_RESOLUTION|>--- conflicted
+++ resolved
@@ -97,11 +97,7 @@
 	if err != nil {
 		logger.Fatal("Failed to get retry sync pool", zap.Error(err))
 	}
-<<<<<<< HEAD
-	if _, err := handler.StartSyncPool(ctx, syncPool, syncSignal); err != nil {
-=======
-	if _, err := pool.StartSyncPool(ctx, syncPool, syncSignal, env.MaxStaleDuration, pool.DefaultHealthCheckPort); err != nil {
->>>>>>> d327b9f1
+	if _, err := handler.StartSyncPool(ctx, syncPool, syncSignal, env.MaxStaleDuration, pool.DefaultHealthCheckPort); err != nil {
 		logger.Fatal("Failed to start retry sync pool", zap.Error(err))
 	}
 
