--- conflicted
+++ resolved
@@ -87,14 +87,14 @@
 	}
 	logger.Desugar().Info("Starting ingress handler", zap.Any("envConfig", env), zap.Any("Project ID", projectID))
 
-<<<<<<< HEAD
 	ingress, err := InitializeHandler(ctx,
-		ingress.HTTPMessageReceiverOptions{Port: env.Port},
-		ingress.PubsubClientOpts{ProjectID: projectID})
-=======
-	statsReporter := ingress.NewStatsReporter(env.PodName, containerName)
-	ingress, err := ingress.NewHandler(ctx, statsReporter, ingress.WithPort(env.Port), ingress.WithProjectID(projectID))
->>>>>>> fe62f9ad
+		ingress.Args{
+			IngressPort:   env.Port,
+			ProjectID:     projectID,
+			PodName:       env.PodName,
+			ContainerName: containerName,
+		},
+	)
 	if err != nil {
 		logger.Desugar().Fatal("Unable to create ingress handler: ", zap.Error(err))
 	}
