/*
 *
 * Copyright 2016 gRPC authors.
 *
 * Licensed under the Apache License, Version 2.0 (the "License");
 * you may not use this file except in compliance with the License.
 * You may obtain a copy of the License at
 *
 *     http://www.apache.org/licenses/LICENSE-2.0
 *
 * Unless required by applicable law or agreed to in writing, software
 * distributed under the License is distributed on an "AS IS" BASIS,
 * WITHOUT WARRANTIES OR CONDITIONS OF ANY KIND, either express or implied.
 * See the License for the specific language governing permissions and
 * limitations under the License.
 *
 */

// This file is the implementation of a gRPC server using HTTP/2 which
// uses the standard Go http2 Server implementation (via the
// http.Handler interface), rather than speaking low-level HTTP/2
// frames itself. It is the implementation of *grpc.Server.ServeHTTP.

package transport

import (
	"bytes"
	"context"
	"errors"
	"fmt"
	"io"
	"net"
	"net/http"
	"strings"
	"sync"
	"time"

	"github.com/golang/protobuf/proto"
	"golang.org/x/net/http2"
	"google.golang.org/grpc/codes"
	"google.golang.org/grpc/credentials"
	"google.golang.org/grpc/metadata"
	"google.golang.org/grpc/peer"
	"google.golang.org/grpc/stats"
	"google.golang.org/grpc/status"
)

// NewServerHandlerTransport returns a ServerTransport handling gRPC
// from inside an http.Handler. It requires that the http Server
// supports HTTP/2.
func NewServerHandlerTransport(w http.ResponseWriter, r *http.Request, stats stats.Handler) (ServerTransport, error) {
	if r.ProtoMajor != 2 {
		return nil, errors.New("gRPC requires HTTP/2")
	}
	if r.Method != "POST" {
		return nil, errors.New("invalid gRPC request method")
	}
	contentType := r.Header.Get("Content-Type")
	// TODO: do we assume contentType is lowercase? we did before
	contentSubtype, validContentType := contentSubtype(contentType)
	if !validContentType {
		return nil, errors.New("invalid gRPC request content-type")
	}
	if _, ok := w.(http.Flusher); !ok {
		return nil, errors.New("gRPC requires a ResponseWriter supporting http.Flusher")
	}

	st := &serverHandlerTransport{
		rw:             w,
		req:            r,
		closedCh:       make(chan struct{}),
		writes:         make(chan func()),
		contentType:    contentType,
		contentSubtype: contentSubtype,
		stats:          stats,
	}

	if v := r.Header.Get("grpc-timeout"); v != "" {
		to, err := decodeTimeout(v)
		if err != nil {
			return nil, status.Errorf(codes.Internal, "malformed time-out: %v", err)
		}
		st.timeoutSet = true
		st.timeout = to
	}

	metakv := []string{"content-type", contentType}
	if r.Host != "" {
		metakv = append(metakv, ":authority", r.Host)
	}
	for k, vv := range r.Header {
		k = strings.ToLower(k)
		if isReservedHeader(k) && !isWhitelistedHeader(k) {
			continue
		}
		for _, v := range vv {
			v, err := decodeMetadataHeader(k, v)
			if err != nil {
				return nil, status.Errorf(codes.Internal, "malformed binary metadata: %v", err)
			}
			metakv = append(metakv, k, v)
		}
	}
	st.headerMD = metadata.Pairs(metakv...)

	return st, nil
}

// serverHandlerTransport is an implementation of ServerTransport
// which replies to exactly one gRPC request (exactly one HTTP request),
// using the net/http.Handler interface. This http.Handler is guaranteed
// at this point to be speaking over HTTP/2, so it's able to speak valid
// gRPC.
type serverHandlerTransport struct {
	rw         http.ResponseWriter
	req        *http.Request
	timeoutSet bool
	timeout    time.Duration

	headerMD metadata.MD

	closeOnce sync.Once
	closedCh  chan struct{} // closed on Close

	// writes is a channel of code to run serialized in the
	// ServeHTTP (HandleStreams) goroutine. The channel is closed
	// when WriteStatus is called.
	writes chan func()

	// block concurrent WriteStatus calls
	// e.g. grpc/(*serverStream).SendMsg/RecvMsg
	writeStatusMu sync.Mutex

	// we just mirror the request content-type
	contentType string
	// we store both contentType and contentSubtype so we don't keep recreating them
	// TODO make sure this is consistent across handler_server and http2_server
	contentSubtype string

	stats stats.Handler
}

func (ht *serverHandlerTransport) Close() error {
	ht.closeOnce.Do(ht.closeCloseChanOnce)
	return nil
}

func (ht *serverHandlerTransport) closeCloseChanOnce() { close(ht.closedCh) }

func (ht *serverHandlerTransport) RemoteAddr() net.Addr { return strAddr(ht.req.RemoteAddr) }

// strAddr is a net.Addr backed by either a TCP "ip:port" string, or
// the empty string if unknown.
type strAddr string

func (a strAddr) Network() string {
	if a != "" {
		// Per the documentation on net/http.Request.RemoteAddr, if this is
		// set, it's set to the IP:port of the peer (hence, TCP):
		// https://golang.org/pkg/net/http/#Request
		//
		// If we want to support Unix sockets later, we can
		// add our own grpc-specific convention within the
		// grpc codebase to set RemoteAddr to a different
		// format, or probably better: we can attach it to the
		// context and use that from serverHandlerTransport.RemoteAddr.
		return "tcp"
	}
	return ""
}

func (a strAddr) String() string { return string(a) }

// do runs fn in the ServeHTTP goroutine.
func (ht *serverHandlerTransport) do(fn func()) error {
	select {
	case <-ht.closedCh:
		return ErrConnClosing
	case ht.writes <- fn:
		return nil
	}
}

func (ht *serverHandlerTransport) WriteStatus(s *Stream, st *status.Status) error {
	ht.writeStatusMu.Lock()
	defer ht.writeStatusMu.Unlock()

	headersWritten := s.updateHeaderSent()
	err := ht.do(func() {
		if !headersWritten {
			ht.writePendingHeaders(s)
		}

		// And flush, in case no header or body has been sent yet.
		// This forces a separation of headers and trailers if this is the
		// first call (for example, in end2end tests's TestNoService).
		ht.rw.(http.Flusher).Flush()

		h := ht.rw.Header()
		h.Set("Grpc-Status", fmt.Sprintf("%d", st.Code()))
		if m := st.Message(); m != "" {
			h.Set("Grpc-Message", encodeGrpcMessage(m))
		}

		if p := st.Proto(); p != nil && len(p.Details) > 0 {
			stBytes, err := proto.Marshal(p)
			if err != nil {
				// TODO: return error instead, when callers are able to handle it.
				panic(err)
			}

			h.Set("Grpc-Status-Details-Bin", encodeBinHeader(stBytes))
		}

		if md := s.Trailer(); len(md) > 0 {
			for k, vv := range md {
				// Clients don't tolerate reading restricted headers after some non restricted ones were sent.
				if isReservedHeader(k) {
					continue
				}
				for _, v := range vv {
					// http2 ResponseWriter mechanism to send undeclared Trailers after
					// the headers have possibly been written.
					h.Add(http2.TrailerPrefix+k, encodeMetadataHeader(k, v))
				}
			}
		}
	})

	if err == nil { // transport has not been closed
		if ht.stats != nil {
<<<<<<< HEAD
=======
			// Note: The trailer fields are compressed with hpack after this call returns.
			// No WireLength field is set here.
>>>>>>> 8efed14a
			ht.stats.HandleRPC(s.Context(), &stats.OutTrailer{
				Trailer: s.trailer.Copy(),
			})
		}
	}
	ht.Close()
	return err
}

// writePendingHeaders sets common and custom headers on the first
// write call (Write, WriteHeader, or WriteStatus)
func (ht *serverHandlerTransport) writePendingHeaders(s *Stream) {
	ht.writeCommonHeaders(s)
	ht.writeCustomHeaders(s)
}

// writeCommonHeaders sets common headers on the first write
// call (Write, WriteHeader, or WriteStatus).
func (ht *serverHandlerTransport) writeCommonHeaders(s *Stream) {
	h := ht.rw.Header()
	h["Date"] = nil // suppress Date to make tests happy; TODO: restore
	h.Set("Content-Type", ht.contentType)

	// Predeclare trailers we'll set later in WriteStatus (after the body).
	// This is a SHOULD in the HTTP RFC, and the way you add (known)
	// Trailers per the net/http.ResponseWriter contract.
	// See https://golang.org/pkg/net/http/#ResponseWriter
	// and https://golang.org/pkg/net/http/#example_ResponseWriter_trailers
	h.Add("Trailer", "Grpc-Status")
	h.Add("Trailer", "Grpc-Message")
	h.Add("Trailer", "Grpc-Status-Details-Bin")

	if s.sendCompress != "" {
		h.Set("Grpc-Encoding", s.sendCompress)
	}
}

// writeCustomHeaders sets custom headers set on the stream via SetHeader
// on the first write call (Write, WriteHeader, or WriteStatus).
func (ht *serverHandlerTransport) writeCustomHeaders(s *Stream) {
	h := ht.rw.Header()

	s.hdrMu.Lock()
	for k, vv := range s.header {
		if isReservedHeader(k) {
			continue
		}
		for _, v := range vv {
			h.Add(k, encodeMetadataHeader(k, v))
		}
	}

	s.hdrMu.Unlock()
}

func (ht *serverHandlerTransport) Write(s *Stream, hdr []byte, data []byte, opts *Options) error {
	headersWritten := s.updateHeaderSent()
	return ht.do(func() {
		if !headersWritten {
			ht.writePendingHeaders(s)
		}
		ht.rw.Write(hdr)
		ht.rw.Write(data)
		ht.rw.(http.Flusher).Flush()
	})
}

func (ht *serverHandlerTransport) WriteHeader(s *Stream, md metadata.MD) error {
	if err := s.SetHeader(md); err != nil {
		return err
	}

	headersWritten := s.updateHeaderSent()
	err := ht.do(func() {
		if !headersWritten {
			ht.writePendingHeaders(s)
		}

		ht.rw.WriteHeader(200)
		ht.rw.(http.Flusher).Flush()
	})

	if err == nil {
		if ht.stats != nil {
<<<<<<< HEAD
			ht.stats.HandleRPC(s.Context(), &stats.OutHeader{
				Header: md.Copy(),
=======
			// Note: The header fields are compressed with hpack after this call returns.
			// No WireLength field is set here.
			ht.stats.HandleRPC(s.Context(), &stats.OutHeader{
				Header:      md.Copy(),
				Compression: s.sendCompress,
>>>>>>> 8efed14a
			})
		}
	}
	return err
}

func (ht *serverHandlerTransport) HandleStreams(startStream func(*Stream), traceCtx func(context.Context, string) context.Context) {
	// With this transport type there will be exactly 1 stream: this HTTP request.

	ctx := ht.req.Context()
	var cancel context.CancelFunc
	if ht.timeoutSet {
		ctx, cancel = context.WithTimeout(ctx, ht.timeout)
	} else {
		ctx, cancel = context.WithCancel(ctx)
	}

	// requestOver is closed when the status has been written via WriteStatus.
	requestOver := make(chan struct{})
	go func() {
		select {
		case <-requestOver:
		case <-ht.closedCh:
		case <-ht.req.Context().Done():
		}
		cancel()
		ht.Close()
	}()

	req := ht.req

	s := &Stream{
		id:             0, // irrelevant
		requestRead:    func(int) {},
		cancel:         cancel,
		buf:            newRecvBuffer(),
		st:             ht,
		method:         req.URL.Path,
		recvCompress:   req.Header.Get("grpc-encoding"),
		contentSubtype: ht.contentSubtype,
	}
	pr := &peer.Peer{
		Addr: ht.RemoteAddr(),
	}
	if req.TLS != nil {
		pr.AuthInfo = credentials.TLSInfo{State: *req.TLS, CommonAuthInfo: credentials.CommonAuthInfo{SecurityLevel: credentials.PrivacyAndIntegrity}}
	}
	ctx = metadata.NewIncomingContext(ctx, ht.headerMD)
	s.ctx = peer.NewContext(ctx, pr)
	if ht.stats != nil {
		s.ctx = ht.stats.TagRPC(s.ctx, &stats.RPCTagInfo{FullMethodName: s.method})
		inHeader := &stats.InHeader{
			FullMethod:  s.method,
			RemoteAddr:  ht.RemoteAddr(),
			Compression: s.recvCompress,
		}
		ht.stats.HandleRPC(s.ctx, inHeader)
	}
	s.trReader = &transportReader{
		reader:        &recvBufferReader{ctx: s.ctx, ctxDone: s.ctx.Done(), recv: s.buf, freeBuffer: func(*bytes.Buffer) {}},
		windowHandler: func(int) {},
	}

	// readerDone is closed when the Body.Read-ing goroutine exits.
	readerDone := make(chan struct{})
	go func() {
		defer close(readerDone)

		// TODO: minimize garbage, optimize recvBuffer code/ownership
		const readSize = 8196
		for buf := make([]byte, readSize); ; {
			n, err := req.Body.Read(buf)
			if n > 0 {
				s.buf.put(recvMsg{buffer: bytes.NewBuffer(buf[:n:n])})
				buf = buf[n:]
			}
			if err != nil {
				s.buf.put(recvMsg{err: mapRecvMsgError(err)})
				return
			}
			if len(buf) == 0 {
				buf = make([]byte, readSize)
			}
		}
	}()

	// startStream is provided by the *grpc.Server's serveStreams.
	// It starts a goroutine serving s and exits immediately.
	// The goroutine that is started is the one that then calls
	// into ht, calling WriteHeader, Write, WriteStatus, Close, etc.
	startStream(s)

	ht.runStream()
	close(requestOver)

	// Wait for reading goroutine to finish.
	req.Body.Close()
	<-readerDone
}

func (ht *serverHandlerTransport) runStream() {
	for {
		select {
		case fn := <-ht.writes:
			fn()
		case <-ht.closedCh:
			return
		}
	}
}

func (ht *serverHandlerTransport) IncrMsgSent() {}

func (ht *serverHandlerTransport) IncrMsgRecv() {}

func (ht *serverHandlerTransport) Drain() {
	panic("Drain() is not implemented")
}

// mapRecvMsgError returns the non-nil err into the appropriate
// error value as expected by callers of *grpc.parser.recvMsg.
// In particular, in can only be:
//   * io.EOF
//   * io.ErrUnexpectedEOF
//   * of type transport.ConnectionError
//   * an error from the status package
func mapRecvMsgError(err error) error {
	if err == io.EOF || err == io.ErrUnexpectedEOF {
		return err
	}
	if se, ok := err.(http2.StreamError); ok {
		if code, ok := http2ErrConvTab[se.Code]; ok {
			return status.Error(code, se.Error())
		}
	}
	if strings.Contains(err.Error(), "body closed by handler") {
		return status.Error(codes.Canceled, err.Error())
	}
	return connectionErrorf(true, err, err.Error())
}<|MERGE_RESOLUTION|>--- conflicted
+++ resolved
@@ -229,11 +229,8 @@
 
 	if err == nil { // transport has not been closed
 		if ht.stats != nil {
-<<<<<<< HEAD
-=======
 			// Note: The trailer fields are compressed with hpack after this call returns.
 			// No WireLength field is set here.
->>>>>>> 8efed14a
 			ht.stats.HandleRPC(s.Context(), &stats.OutTrailer{
 				Trailer: s.trailer.Copy(),
 			})
@@ -318,16 +315,11 @@
 
 	if err == nil {
 		if ht.stats != nil {
-<<<<<<< HEAD
-			ht.stats.HandleRPC(s.Context(), &stats.OutHeader{
-				Header: md.Copy(),
-=======
 			// Note: The header fields are compressed with hpack after this call returns.
 			// No WireLength field is set here.
 			ht.stats.HandleRPC(s.Context(), &stats.OutHeader{
 				Header:      md.Copy(),
 				Compression: s.sendCompress,
->>>>>>> 8efed14a
 			})
 		}
 	}
