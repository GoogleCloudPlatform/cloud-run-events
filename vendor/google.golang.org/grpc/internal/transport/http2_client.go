--- conflicted
+++ resolved
@@ -686,11 +686,8 @@
 		} else {
 			header = metadata.Pairs("user-agent", t.userAgent)
 		}
-<<<<<<< HEAD
-=======
 		// Note: The header fields are compressed with hpack after this call returns.
 		// No WireLength field is set here.
->>>>>>> 8efed14a
 		outHeader := &stats.OutHeader{
 			Client:      true,
 			FullMethod:  callHdr.Method,
@@ -1198,16 +1195,10 @@
 		if t.statsHandler != nil {
 			if isHeader {
 				inHeader := &stats.InHeader{
-<<<<<<< HEAD
-					Client:     true,
-					WireLength: int(frame.Header().Length),
-					Header:     s.header.Copy(),
-=======
 					Client:      true,
 					WireLength:  int(frame.Header().Length),
 					Header:      s.header.Copy(),
 					Compression: s.recvCompress,
->>>>>>> 8efed14a
 				}
 				t.statsHandler.HandleRPC(s.ctx, inHeader)
 			} else {
