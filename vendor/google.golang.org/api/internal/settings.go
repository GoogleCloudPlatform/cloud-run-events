// Copyright 2017 Google LLC.
// Use of this source code is governed by a BSD-style
// license that can be found in the LICENSE file.

// Package internal supports the options and transport packages.
package internal

import (
	"crypto/tls"
	"errors"
	"net/http"

	"golang.org/x/oauth2"
	"golang.org/x/oauth2/google"
	"google.golang.org/grpc"
)

// DialSettings holds information needed to establish a connection with a
// Google API service.
type DialSettings struct {
	Endpoint          string
	DefaultEndpoint   string
	Scopes            []string
	TokenSource       oauth2.TokenSource
	Credentials       *google.Credentials
	CredentialsFile   string // if set, Token Source is ignored.
	CredentialsJSON   []byte
	UserAgent         string
	APIKey            string
	Audiences         []string
	HTTPClient        *http.Client
	GRPCDialOpts      []grpc.DialOption
	GRPCConn          *grpc.ClientConn
	GRPCConnPool      ConnPool
	GRPCConnPoolSize  int
	NoAuth            bool
	TelemetryDisabled bool
	ClientCertSource  func(*tls.CertificateRequestInfo) (*tls.Certificate, error)
<<<<<<< HEAD
=======
	CustomClaims      map[string]interface{}
>>>>>>> 8efed14a

	// Google API system parameters. For more information please read:
	// https://cloud.google.com/apis/docs/system-parameters
	QuotaProject  string
	RequestReason string
}

// Validate reports an error if ds is invalid.
func (ds *DialSettings) Validate() error {
	hasCreds := ds.APIKey != "" || ds.TokenSource != nil || ds.CredentialsFile != "" || ds.Credentials != nil
	if ds.NoAuth && hasCreds {
		return errors.New("options.WithoutAuthentication is incompatible with any option that provides credentials")
	}
	// Credentials should not appear with other options.
	// We currently allow TokenSource and CredentialsFile to coexist.
	// TODO(jba): make TokenSource & CredentialsFile an error (breaking change).
	nCreds := 0
	if ds.Credentials != nil {
		nCreds++
	}
	if ds.CredentialsJSON != nil {
		nCreds++
	}
	if ds.CredentialsFile != "" {
		nCreds++
	}
	if ds.APIKey != "" {
		nCreds++
	}
	if ds.TokenSource != nil {
		nCreds++
	}
	if len(ds.Scopes) > 0 && len(ds.Audiences) > 0 {
		return errors.New("WithScopes is incompatible with WithAudience")
	}
	// Accept only one form of credentials, except we allow TokenSource and CredentialsFile for backwards compatibility.
	if nCreds > 1 && !(nCreds == 2 && ds.TokenSource != nil && ds.CredentialsFile != "") {
		return errors.New("multiple credential options provided")
	}
	if ds.GRPCConn != nil && ds.GRPCConnPool != nil {
		return errors.New("WithGRPCConn is incompatible with WithConnPool")
	}
	if ds.HTTPClient != nil && ds.GRPCConnPool != nil {
		return errors.New("WithHTTPClient is incompatible with WithConnPool")
	}
	if ds.HTTPClient != nil && ds.GRPCConn != nil {
		return errors.New("WithHTTPClient is incompatible with WithGRPCConn")
	}
	if ds.HTTPClient != nil && ds.GRPCDialOpts != nil {
		return errors.New("WithHTTPClient is incompatible with gRPC dial options")
	}
	if ds.HTTPClient != nil && ds.QuotaProject != "" {
		return errors.New("WithHTTPClient is incompatible with QuotaProject")
	}
	if ds.HTTPClient != nil && ds.RequestReason != "" {
		return errors.New("WithHTTPClient is incompatible with RequestReason")
	}
	if ds.HTTPClient != nil && ds.ClientCertSource != nil {
		return errors.New("WithHTTPClient is incompatible with WithClientCertSource")
	}
	if ds.ClientCertSource != nil && (ds.GRPCConn != nil || ds.GRPCConnPool != nil || ds.GRPCConnPoolSize != 0 || ds.GRPCDialOpts != nil) {
		return errors.New("WithClientCertSource is currently only supported for HTTP. gRPC settings are incompatible")
	}

	return nil
}<|MERGE_RESOLUTION|>--- conflicted
+++ resolved
@@ -36,10 +36,7 @@
 	NoAuth            bool
 	TelemetryDisabled bool
 	ClientCertSource  func(*tls.CertificateRequestInfo) (*tls.Certificate, error)
-<<<<<<< HEAD
-=======
 	CustomClaims      map[string]interface{}
->>>>>>> 8efed14a
 
 	// Google API system parameters. For more information please read:
 	// https://cloud.google.com/apis/docs/system-parameters
