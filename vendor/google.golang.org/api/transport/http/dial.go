--- conflicted
+++ resolved
@@ -202,12 +202,6 @@
 // We would like to avoid introducing client-side logic that parses whether the
 // endpoint override is an mTLS url, since the url pattern may change at anytime.
 func getClientCertificateSource(settings *internal.DialSettings) (cert.Source, error) {
-<<<<<<< HEAD
-	if settings.ClientCertSource != nil {
-		return settings.ClientCertSource, nil
-	}
-	return cert.DefaultSource()
-=======
 	return settings.ClientCertSource, nil
 	// TODO(andyzhao): Currently, many services including compute, storage, and bigquery
 	// do not have working mTLS endpoints, so we will disable the ADC for DCA logic
@@ -221,7 +215,6 @@
 			return cert.DefaultSoure()
 		}
 	*/
->>>>>>> 8efed14a
 }
 
 // getEndpoint returns the endpoint for the service, taking into account the
