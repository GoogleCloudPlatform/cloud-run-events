// Copyright 2016 Google LLC
//
// Licensed under the Apache License, Version 2.0 (the "License");
// you may not use this file except in compliance with the License.
// You may obtain a copy of the License at
//
//      http://www.apache.org/licenses/LICENSE-2.0
//
// Unless required by applicable law or agreed to in writing, software
// distributed under the License is distributed on an "AS IS" BASIS,
// WITHOUT WARRANTIES OR CONDITIONS OF ANY KIND, either express or implied.
// See the License for the specific language governing permissions and
// limitations under the License.

package pubsub

import (
	"time"

	"github.com/golang/protobuf/ptypes"
	pb "google.golang.org/genproto/googleapis/pubsub/v1"
)

// Message represents a Pub/Sub message.
type Message struct {
	// ID identifies this message. This ID is assigned by the server and is
	// populated for Messages obtained from a subscription.
	//
	// This field is read-only.
	ID string

	// Data is the actual data in the message.
	Data []byte

	// Attributes represents the key-value pairs the current message is
	// labelled with.
	Attributes map[string]string

	// ackID is the identifier to acknowledge this message.
	ackID string

	// PublishTime is the time at which the message was published. This is
	// populated by the server for Messages obtained from a subscription.
	//
	// This field is read-only.
	PublishTime time.Time

	// receiveTime is the time the message was received by the client.
	receiveTime time.Time

	// DeliveryAttempt is the number of times a message has been delivered.
	// This is part of the dead lettering feature that forwards messages that
	// fail to be processed (from nack/ack deadline timeout) to a dead letter topic.
	// If dead lettering is enabled, this will be set on all attempts, starting
	// with value 1. Otherwise, the value will be nil.
	// This field is read-only.
	//
	// It is EXPERIMENTAL and a part of a closed alpha that may not be
	// accessible to all users. This field is subject to change or removal
	// without notice.
	DeliveryAttempt *int

	// size is the approximate size of the message's data and attributes.
	size int

	calledDone bool

	// The done method of the iterator that created this Message.
	doneFunc func(string, bool, time.Time)

	// OrderingKey identifies related messages for which publish order should
	// be respected. If empty string is used, message will be sent unordered.
	OrderingKey string
}

func toMessage(resp *pb.ReceivedMessage) (*Message, error) {
	if resp.Message == nil {
		return &Message{ackID: resp.AckId}, nil
	}

	pubTime, err := ptypes.Timestamp(resp.Message.PublishTime)
	if err != nil {
		return nil, err
	}

	var deliveryAttempt *int
	if resp.DeliveryAttempt > 0 {
		da := int(resp.DeliveryAttempt)
		deliveryAttempt = &da
	}

	return &Message{
		ackID:           resp.AckId,
		Data:            resp.Message.Data,
		Attributes:      resp.Message.Attributes,
		ID:              resp.Message.MessageId,
		PublishTime:     pubTime,
		DeliveryAttempt: deliveryAttempt,
<<<<<<< HEAD
=======
		OrderingKey:     resp.Message.OrderingKey,
>>>>>>> 8efed14a
	}, nil
}

// Ack indicates successful processing of a Message passed to the Subscriber.Receive callback.
// It should not be called on any other Message value.
// If message acknowledgement fails, the Message will be redelivered.
// Client code must call Ack or Nack when finished for each received Message.
// Calls to Ack or Nack have no effect after the first call.
func (m *Message) Ack() {
	m.done(true)
}

// Nack indicates that the client will not or cannot process a Message passed to the Subscriber.Receive callback.
// It should not be called on any other Message value.
// Nack will result in the Message being redelivered more quickly than if it were allowed to expire.
// Client code must call Ack or Nack when finished for each received Message.
// Calls to Ack or Nack have no effect after the first call.
func (m *Message) Nack() {
	m.done(false)
}

func (m *Message) done(ack bool) {
	if m.calledDone {
		return
	}
	m.calledDone = true
	m.doneFunc(m.ackID, ack, m.receiveTime)
}<|MERGE_RESOLUTION|>--- conflicted
+++ resolved
@@ -96,10 +96,7 @@
 		ID:              resp.Message.MessageId,
 		PublishTime:     pubTime,
 		DeliveryAttempt: deliveryAttempt,
-<<<<<<< HEAD
-=======
 		OrderingKey:     resp.Message.OrderingKey,
->>>>>>> 8efed14a
 	}, nil
 }
 
