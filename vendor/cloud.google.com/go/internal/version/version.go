--- conflicted
+++ resolved
@@ -26,11 +26,7 @@
 
 // Repo is the current version of the client libraries in this
 // repo. It should be a date in YYYYMMDD format.
-<<<<<<< HEAD
-const Repo = "20200316"
-=======
 const Repo = "20200331"
->>>>>>> 8efed14a
 
 // Go returns the Go runtime version. The returned string
 // has no whitespace.
