#!/usr/bin/env bash

# Copyright 2019 Google LLC
#
# Licensed under the Apache License, Version 2.0 (the "License");
# you may not use this file except in compliance with the License.
# You may obtain a copy of the License at
#
#     http://www.apache.org/licenses/LICENSE-2.0
#
# Unless required by applicable law or agreed to in writing, software
# distributed under the License is distributed on an "AS IS" BASIS,
# WITHOUT WARRANTIES OR CONDITIONS OF ANY KIND, either express or implied.
# See the License for the specific language governing permissions and
# limitations under the License.

set -o errexit
set -o nounset
set -o pipefail

export GO111MODULE=on

source $(dirname "$0")/../vendor/knative.dev/test-infra/scripts/library.sh

# There is a directory named `internal`, so we need to move the backup files out
# of the repo root, otherwise go tools will complain that something is trying to
# import an internal package that it can't see. E.g.
# ${REPO_ROOT_DIR}/tmpdiffroot.abcdef/pkg/apis/messaging/v1beta1/deprecated_condition.go
# tries to import ${REPO_ROOT_DIR}/pkg/apis/messaging/internal.
readonly TMP_DIFFROOT="$(mktemp -d -t tmpdiffroot.XXXXXX)"

cleanup() {
  rm -rf "${TMP_DIFFROOT}"
}

trap "cleanup" EXIT SIGINT

cleanup

# Save working tree state
mkdir -p "${TMP_DIFFROOT}"

cp -aR \
<<<<<<< HEAD
  "${REPO_ROOT_DIR}/Gopkg.lock" \
  "${REPO_ROOT_DIR}/config" \
=======
  "${REPO_ROOT_DIR}/go.sum" \
>>>>>>> 1ea56015
  "${REPO_ROOT_DIR}/pkg" \
  "${REPO_ROOT_DIR}/third_party" \
  "${REPO_ROOT_DIR}/vendor" \
  "${TMP_DIFFROOT}"

"${REPO_ROOT_DIR}/hack/update-codegen.sh"
echo "Diffing ${REPO_ROOT_DIR} against freshly generated codegen"
ret=0

diff -Naupr --no-dereference \
  "${REPO_ROOT_DIR}/go.sum" "${TMP_DIFFROOT}/go.sum" || ret=1

diff -Naupr --no-dereference \
  "${REPO_ROOT_DIR}/config" "${TMP_DIFFROOT}/config" || ret=1

diff -Naupr --no-dereference \
  "${REPO_ROOT_DIR}/pkg" "${TMP_DIFFROOT}/pkg" || ret=1

diff -Naupr --no-dereference \
  "${REPO_ROOT_DIR}/third_party" "${TMP_DIFFROOT}/third_party" || ret=1

diff -Naupr --no-dereference \
  "${REPO_ROOT_DIR}/vendor" "${TMP_DIFFROOT}/vendor" || ret=1

# Restore working tree state
rm -fr \
<<<<<<< HEAD
  "${REPO_ROOT_DIR}/Gopkg.lock" \
  "${REPO_ROOT_DIR}/config" \
=======
  "${REPO_ROOT_DIR}/go.sum" \
>>>>>>> 1ea56015
  "${REPO_ROOT_DIR}/pkg" \
  "${REPO_ROOT_DIR}/third_party" \
  "${REPO_ROOT_DIR}/vendor"

cp -aR "${TMP_DIFFROOT}"/* "${REPO_ROOT_DIR}"

if [[ $ret -eq 0 ]]
then
  echo "${REPO_ROOT_DIR} up to date."
 else
  echo "${REPO_ROOT_DIR} is out of date. Please run hack/update-codegen.sh"
  exit 1
fi<|MERGE_RESOLUTION|>--- conflicted
+++ resolved
@@ -41,12 +41,8 @@
 mkdir -p "${TMP_DIFFROOT}"
 
 cp -aR \
-<<<<<<< HEAD
-  "${REPO_ROOT_DIR}/Gopkg.lock" \
   "${REPO_ROOT_DIR}/config" \
-=======
   "${REPO_ROOT_DIR}/go.sum" \
->>>>>>> 1ea56015
   "${REPO_ROOT_DIR}/pkg" \
   "${REPO_ROOT_DIR}/third_party" \
   "${REPO_ROOT_DIR}/vendor" \
@@ -73,12 +69,8 @@
 
 # Restore working tree state
 rm -fr \
-<<<<<<< HEAD
-  "${REPO_ROOT_DIR}/Gopkg.lock" \
   "${REPO_ROOT_DIR}/config" \
-=======
   "${REPO_ROOT_DIR}/go.sum" \
->>>>>>> 1ea56015
   "${REPO_ROOT_DIR}/pkg" \
   "${REPO_ROOT_DIR}/third_party" \
   "${REPO_ROOT_DIR}/vendor"
