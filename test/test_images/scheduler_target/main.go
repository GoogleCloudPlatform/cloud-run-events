package main

import (
	"fmt"
<<<<<<< HEAD
	"github.com/google/knative-gcp/test/e2e/lib"
	"io/ioutil"
	"log"
=======
>>>>>>> 85ec31f0
	"os"
	"strings"

	cloudevents "github.com/cloudevents/sdk-go"
	"github.com/google/knative-gcp/test/test_images/internal/knockdown"
	"github.com/kelseyhightower/envconfig"
)

const (
	eventSubject = "subject"
	eventData    = "data"
	eventType    = "type"
)

func main() {
	os.Exit(mainWithExitCode())
}

func mainWithExitCode() int {
	r := &Receiver{}
	if err := envconfig.Process("", r); err != nil {
		panic(err)
	}

	return knockdown.Main(r.Config, r)
}

type Receiver struct {
	knockdown.Config

	SubjectPrefix string `envconfig:"SUBJECT_PREFIX" required:"true"`
	Data          string `envconfig:"DATA" required:"true"`
	Type     string `envconfig:"TYPE" required:"true"`
}

type propPair struct {
	expected string
	received string
}

func (r *Receiver) Knockdown(event cloudevents.Event) bool {
	// Print out event received to log
	fmt.Printf("scheduler target received event\n")
	fmt.Printf(event.Context.String())

	incorrectAttributes := make(map[string]lib.PropPair)

	// Check subject prefix
	subject := event.Subject()
	if !strings.HasPrefix(subject, r.SubjectPrefix) {
		incorrectAttributes[lib.EventSubjectPrefix] = lib.PropPair{r.SubjectPrefix, subject}
	}

	// Check type
	evType := event.Type()
	if evType != r.Type {
		incorrectAttributes[lib.EventType] = lib.PropPair{r.Type, evType}
	}

	// Check data
	data := string(event.Data.([]uint8))
	if data != r.Data {
		incorrectAttributes[eventData] = lib.PropPair{r.Data, data}
	}

	if len(incorrectAttributes) == 0 {
<<<<<<< HEAD
		// Write the termination message.
		if err := r.writeTerminationMessage(map[string]interface{}{
			"success": true,
		}); err != nil {
			fmt.Printf("failed to write termination message, %s.\n", err)
		}
	} else {
		if err := r.writeTerminationMessage(map[string]interface{}{
			"success": false,
		}); err != nil {
			fmt.Printf("failed to write termination message, %s.\n", err)
		}
		for k, v := range incorrectAttributes {
			if k == lib.EventSubjectPrefix {
				fmt.Println(v.Received, "did not have expected prefix", v.Expected)
			} else {
				fmt.Println(k, "expected:", v.Expected, "got:", v.Received)
			}
		}
=======
		return true
>>>>>>> 85ec31f0
	}
	for k, v := range incorrectAttributes {
		if k == eventSubject {
			fmt.Println(v.received, "did not have expected prefix", v.expected)
		} else {
			fmt.Println(k, "expected:", v.expected, "got:", v.received)
		}
	}
	return false
}<|MERGE_RESOLUTION|>--- conflicted
+++ resolved
@@ -2,24 +2,13 @@
 
 import (
 	"fmt"
-<<<<<<< HEAD
-	"github.com/google/knative-gcp/test/e2e/lib"
-	"io/ioutil"
-	"log"
-=======
->>>>>>> 85ec31f0
 	"os"
 	"strings"
 
 	cloudevents "github.com/cloudevents/sdk-go"
+	"github.com/google/knative-gcp/test/e2e/lib"
 	"github.com/google/knative-gcp/test/test_images/internal/knockdown"
 	"github.com/kelseyhightower/envconfig"
-)
-
-const (
-	eventSubject = "subject"
-	eventData    = "data"
-	eventType    = "type"
 )
 
 func main() {
@@ -27,7 +16,7 @@
 }
 
 func mainWithExitCode() int {
-	r := &Receiver{}
+	r := &schedulerReceiver{}
 	if err := envconfig.Process("", r); err != nil {
 		panic(err)
 	}
@@ -35,20 +24,15 @@
 	return knockdown.Main(r.Config, r)
 }
 
-type Receiver struct {
+type schedulerReceiver struct {
 	knockdown.Config
 
 	SubjectPrefix string `envconfig:"SUBJECT_PREFIX" required:"true"`
 	Data          string `envconfig:"DATA" required:"true"`
-	Type     string `envconfig:"TYPE" required:"true"`
+	Type          string `envconfig:"TYPE" required:"true"`
 }
 
-type propPair struct {
-	expected string
-	received string
-}
-
-func (r *Receiver) Knockdown(event cloudevents.Event) bool {
+func (r *schedulerReceiver) Knockdown(event cloudevents.Event) bool {
 	// Print out event received to log
 	fmt.Printf("scheduler target received event\n")
 	fmt.Printf(event.Context.String())
@@ -58,51 +42,29 @@
 	// Check subject prefix
 	subject := event.Subject()
 	if !strings.HasPrefix(subject, r.SubjectPrefix) {
-		incorrectAttributes[lib.EventSubjectPrefix] = lib.PropPair{r.SubjectPrefix, subject}
+		incorrectAttributes[lib.EventSubjectPrefix] = lib.PropPair{Expected: r.SubjectPrefix, Received: subject}
 	}
 
 	// Check type
 	evType := event.Type()
 	if evType != r.Type {
-		incorrectAttributes[lib.EventType] = lib.PropPair{r.Type, evType}
+		incorrectAttributes[lib.EventType] = lib.PropPair{Expected: r.Type, Received: evType}
 	}
 
 	// Check data
 	data := string(event.Data.([]uint8))
 	if data != r.Data {
-		incorrectAttributes[eventData] = lib.PropPair{r.Data, data}
+		incorrectAttributes[lib.EventData] = lib.PropPair{Expected: r.Data, Received: data}
 	}
 
 	if len(incorrectAttributes) == 0 {
-<<<<<<< HEAD
-		// Write the termination message.
-		if err := r.writeTerminationMessage(map[string]interface{}{
-			"success": true,
-		}); err != nil {
-			fmt.Printf("failed to write termination message, %s.\n", err)
-		}
-	} else {
-		if err := r.writeTerminationMessage(map[string]interface{}{
-			"success": false,
-		}); err != nil {
-			fmt.Printf("failed to write termination message, %s.\n", err)
-		}
-		for k, v := range incorrectAttributes {
-			if k == lib.EventSubjectPrefix {
-				fmt.Println(v.Received, "did not have expected prefix", v.Expected)
-			} else {
-				fmt.Println(k, "expected:", v.Expected, "got:", v.Received)
-			}
-		}
-=======
 		return true
->>>>>>> 85ec31f0
 	}
 	for k, v := range incorrectAttributes {
-		if k == eventSubject {
-			fmt.Println(v.received, "did not have expected prefix", v.expected)
+		if k == lib.EventSubjectPrefix {
+			fmt.Println(v.Received, "did not have expected prefix", v.Expected)
 		} else {
-			fmt.Println(k, "expected:", v.expected, "got:", v.received)
+			fmt.Println(k, "expected:", v.Expected, "got:", v.Received)
 		}
 	}
 	return false
