--- conflicted
+++ resolved
@@ -313,6 +313,9 @@
 	// Run the test CloudStorageSource.
 	runTestCloudStorageSource(ctx, gotCloudStorageRequest, receiverURL)
 
+	// Run the test CloudSchedulerSource.
+	runTestCloudSchedulerSource(ctx, time.Second, receiverURL)
+
 	// Run the test Broker for testing Broker E2E delivery.
 	brokerURL := runTestBroker(ctx, receiverURL)
 
@@ -332,38 +335,7 @@
 			maxStaleDuration: time.Minute,
 		},
 	}
-<<<<<<< HEAD
-	probeHelperPort := probeListener.Addr().(*net.TCPAddr).Port
-	os.Setenv("PROBE_PORT", strconv.Itoa(probeHelperPort))
-	probeHelperURL := fmt.Sprintf("http://localhost:%d", probeHelperPort)
-	go runProbeHelper(ctx,
-		WithReceiverListener(receiverListener),
-		WithProbeListener(probeListener),
-		WithPubSubClient(pubsubClient),
-		WithStorageClient(storageClient))
-
-	// Start a goroutine to run the test CloudSchedulerSource, pings every second.
-	group.Go(func() error {
-		return runTestCloudSchedulerSource(ctx, time.Second, probeReceiverURL)
-	})
-
-	// Start a goroutine to run the test CloudPubSubSource.
-	group.Go(func() error {
-		return runTestCloudPubSubSource(ctx, sub, probeReceiverURL)
-	})
-
-	// Start a goroutine to run the test CloudStorageSource.
-	group.Go(func() error {
-		return runTestCloudStorageSource(ctx, gotCloudStorageRequest, probeReceiverURL)
-	})
-
-	// Start a goroutine to run the test Broker for testing Broker E2E delivery.
-	group.Go(func() error {
-		return runTestBroker(ctx, brokerListener, probeReceiverURL)
-	})
-=======
 	go ph.run(ctx)
->>>>>>> 06013d05
 
 	// Create a testing client from which to send probe events to the probe helper.
 	p, err := cloudevents.NewHTTP(cloudevents.WithTarget(probeURL))
