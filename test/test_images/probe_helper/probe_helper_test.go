/*
Copyright 2020 Google LLC
Licensed under the Apache License, Version 2.0 (the "License");
you may not use this file except in compliance with the License.
You may obtain a copy of the License at
    http://www.apache.org/licenses/LICENSE-2.0
Unless required by applicable law or agreed to in writing, software
distributed under the License is distributed on an "AS IS" BASIS,
WITHOUT WARRANTIES OR CONDITIONS OF ANY KIND, either express or implied.
See the License for the specific language governing permissions and
limitations under the License.
*/

package main

import (
	"bytes"
	"context"
	"errors"
	"fmt"
	"io/ioutil"
	"net"
	"net/http"
	"net/http/httptest"
	"strings"
	"testing"
	"time"

	"cloud.google.com/go/pubsub"
	"cloud.google.com/go/pubsub/pstest"
	"cloud.google.com/go/storage"
	cloudevents "github.com/cloudevents/sdk-go/v2"
	"github.com/cloudevents/sdk-go/v2/protocol"
	"golang.org/x/sync/errgroup"
	"google.golang.org/api/option"
	"google.golang.org/grpc"
	grpcstatus "google.golang.org/grpc/status"
	"knative.dev/pkg/logging"
	logtest "knative.dev/pkg/logging/testing"

	. "github.com/google/knative-gcp/pkg/pubsub/adapter/context"
	"github.com/google/knative-gcp/pkg/pubsub/adapter/converters"
	schemasv1 "github.com/google/knative-gcp/pkg/schemas/v1"
)

const (
	// the fake project ID used by the test resources
	testProjectID = "test-project-id"
	// the fake pubsub topic ID used in the test CloudPubSubSource
	testTopicID = "cloudpubsubsource-topic"
	// the fake pubsub subscription ID used in the test CloudPubSubSource
	testSubscriptionID = "cre-src-test-subscription-id"
	// the fake Cloud Storage bucket ID used in the test CloudStorageSource
	testStorageBucket = "cloudstoragesource-bucket"
)

var (
	testStorageUploadRequest      = fmt.Sprintf("/upload/storage/v1/b/%s/o?alt=json&name=cloudstoragesource-probe-1234567890&prettyPrint=false&projection=full&uploadType=multipart", testStorageBucket)
	testStorageRequest            = fmt.Sprintf("/b/%s/o/cloudstoragesource-probe-1234567890?alt=json&prettyPrint=false&projection=full", testStorageBucket)
	testStorageGenerationRequest  = fmt.Sprintf("/b/%s/o/cloudstoragesource-probe-1234567890?alt=json&generation=0&prettyPrint=false", testStorageBucket)
	testStorageCreateBody         = fmt.Sprintf(`{"bucket":"%s","name":"cloudstoragesource-probe-1234567890"}`, testStorageBucket)
	testStorageUpdateMetadataBody = fmt.Sprintf(`{"bucket":"%s","metadata":{"some-key":"Metadata updated!"}}`, testStorageBucket)
	testStorageArchiveBody        = fmt.Sprintf(`{"bucket":"%s","name":"cloudstoragesource-probe-1234567890","storageClass":"ARCHIVE"}`, testStorageBucket)
)

// A helper function that starts a test Broker which receives events forwarded by
// the probe helper and delivers the events back to the probe helper receiver.
<<<<<<< HEAD
func runTestBroker(ctx context.Context, probeReceiverURL string) string {
	brokerListener, err := GetFreePortListener()
=======
func runTestBroker(ctx context.Context, group *errgroup.Group, probeReceiverURL string) string {
	brokerPort, err := GetFreePort()
>>>>>>> f59bc961
	if err != nil {
		logging.FromContext(ctx).Fatalf("Failed to get free broker port listener: %v", err)
	}
	brokerPort := brokerListener.Addr().(*net.TCPAddr).Port
	bp, err := cloudevents.NewHTTP(cloudevents.WithListener(brokerListener), cloudevents.WithTarget(probeReceiverURL))
	if err != nil {
		logging.FromContext(ctx).Fatalf("Failed to create http protocol of the test Broker: %v", err)
	}
	bc, err := cloudevents.NewClient(bp)
	if err != nil {
		logging.FromContext(ctx).Fatalf("Failed to create the test Broker client: %v", err)
	}
	group.Go(func() error {
		bc.StartReceiver(ctx, func(event cloudevents.Event) {
			if res := bc.Send(ctx, event); !cloudevents.IsACK(res) {
				logging.FromContext(ctx).Warnf("Failed to send CloudEvent from the test Broker: %v", res)
			}
		})
		return nil
	})
	return fmt.Sprintf("http://localhost:%d", brokerPort)
}

// A helper function that starts a test CloudPubSubSource which watches a pubsub
// Subscription for messages and delivers them as CloudEvents to the probe
// helper receiver.
func runTestCloudPubSubSource(ctx context.Context, group *errgroup.Group, sub *pubsub.Subscription, probeReceiverURL string) {
	converter := converters.NewPubSubConverter()
	cp, err := cloudevents.NewHTTP(cloudevents.WithTarget(probeReceiverURL))
	if err != nil {
		logging.FromContext(ctx).Fatalf("Failed to create http protocol of the test CloudPubSubSource, %v", err)
	}
	c, err := cloudevents.NewClient(cp)
	if err != nil {
		logging.FromContext(ctx).Fatalf("Failed to create the test CloudPubSubSource client, %v", err)
	}
	msgHandler := func(ctx context.Context, msg *pubsub.Message) {
		event, err := converter.Convert(ctx, msg, converters.CloudPubSub)
		if err != nil {
			logging.FromContext(ctx).Warnf("Could not convert message to CloudEvent: %v", err)
		}
		if res := c.Send(ctx, *event); !cloudevents.IsACK(res) {
			logging.FromContext(ctx).Warnf("Failed to send CloudEvent from the test CloudPubSubSource: %v", err)
		}
	}
	group.Go(func() error {
		if err := sub.Receive(ctx, msgHandler); err != nil {
			if _, ok := grpcstatus.FromError(err); !ok {
				logging.FromContext(ctx).Warnf("Could not receive from subscription: %v", err)
			}
		}
		return nil
	})
}

// A helper function that starts a test CloudAuditLogsSource which watches
// periodically for a change of state in the existence of pubsub topics and
// forwards the appropriate events to the probe helper receiver.
func runTestCloudAuditLogsSource(ctx context.Context, pubsubClient *pubsub.Client, probeReceiverURL string) {
	cp, err := cloudevents.NewHTTP(cloudevents.WithTarget(probeReceiverURL))
	if err != nil {
		logging.FromContext(ctx).Fatalf("Failed to create http protocol of the test CloudStorageSource, %v", err)
	}
	c, err := cloudevents.NewClient(cp)
	if err != nil {
		logging.FromContext(ctx).Fatalf("Failed to create the test CloudStorageSource client, %v", err)
	}
	topicCreated := false
	ticker := time.NewTicker(100 * time.Millisecond)
	go func() {
		for {
			select {
			case <-ctx.Done():
				return
			case <-ticker.C:
				exists, err := pubsubClient.Topic("cloudauditlogssource-probe-1234567890").Exists(ctx)
				if err != nil {
					logging.FromContext(ctx).Warnf("Failed to determine existence of test pubsub topic: %v", err)
				}
				if exists && !topicCreated {
					createTopicEvent := cloudevents.NewEvent()
					createTopicEvent.SetID("1234567890")
					createTopicEvent.SetSubject(schemasv1.CloudAuditLogsEventSubject("pubsub.googleapis.com", "projects/test-project-id/topics/cloudauditlogssource-probe-1234567890"))
					createTopicEvent.SetType(schemasv1.CloudAuditLogsLogWrittenEventType)
					createTopicEvent.SetSource(schemasv1.CloudAuditLogsEventSource("projects/test-project-id", "activity"))
					createTopicEvent.SetExtension("methodname", "google.pubsub.v1.Publisher.CreateTopic")
					if res := c.Send(ctx, createTopicEvent); !cloudevents.IsACK(res) {
						logging.FromContext(ctx).Warnf("Failed to send topic created CloudEvent from the test CloudAuditLogsSource: %v", res)
					}
					topicCreated = true
				} else if !exists && topicCreated {
					deleteTopicEvent := cloudevents.NewEvent()
					deleteTopicEvent.SetID("1234567890")
					deleteTopicEvent.SetSubject(schemasv1.CloudAuditLogsEventSubject("pubsub.googleapis.com", "projects/test-project-id/topics/cloudauditlogssource-probe-1234567890"))
					deleteTopicEvent.SetType(schemasv1.CloudAuditLogsLogWrittenEventType)
					deleteTopicEvent.SetSource(schemasv1.CloudAuditLogsEventSource("projects/test-project-id", "activity"))
					deleteTopicEvent.SetExtension("methodname", "google.pubsub.v1.Publisher.DeleteTopic")
					topicCreated = false
					if res := c.Send(ctx, deleteTopicEvent); !cloudevents.IsACK(res) {
						logging.FromContext(ctx).Warnf("Failed to send topic deleted CloudEvent from the test CloudAuditLogsSource: %v", res)
					}
				}
			}
		}
	}()
}

// A helper function that starts a test CloudStorageSource which intercepts
// Cloud Storage HTTP requests and forwards the appropriate notifications as
// CloudEvents to the probe helper receiver.
func runTestCloudStorageSource(ctx context.Context, group *errgroup.Group, gotRequest chan *http.Request, probeReceiverURL string) {
	cp, err := cloudevents.NewHTTP(cloudevents.WithTarget(probeReceiverURL))
	if err != nil {
		logging.FromContext(ctx).Fatalf("Failed to create http protocol of the test CloudStorageSource, %v", err)
	}
	c, err := cloudevents.NewClient(cp)
	if err != nil {
		logging.FromContext(ctx).Fatalf("Failed to create the test CloudStorageSource client, %v", err)
	}
	group.Go(func() error {
		for {
			select {
			case <-ctx.Done():
				return nil
			case req := <-gotRequest:
				bodyBytes, err := ioutil.ReadAll(req.Body)
				if err != nil {
					logging.FromContext(ctx).Warnf("Failed to read request body in test CloudStorageSource, %v", err)
				}
				body := string(bodyBytes)
				method := req.Method
				url := req.URL.String()
				if method == "POST" && url == testStorageUploadRequest && strings.Contains(body, testStorageCreateBody) {
					// This request indicates the client's intent to create a new object.
					finalizeEvent := cloudevents.NewEvent()
					finalizeEvent.SetID("1234567890")
					finalizeEvent.SetSubject(schemasv1.CloudStorageEventSubject("cloudstoragesource-probe-1234567890"))
					finalizeEvent.SetType(schemasv1.CloudStorageObjectFinalizedEventType)
					finalizeEvent.SetSource(schemasv1.CloudStorageEventSource(testStorageBucket))
					if res := c.Send(ctx, finalizeEvent); !cloudevents.IsACK(res) {
						logging.FromContext(ctx).Warnf("Failed to send object finalized CloudEvent from the test CloudStorageSource: %v", res)
					}
				} else if method == "PATCH" && url == testStorageRequest && strings.Contains(body, testStorageUpdateMetadataBody) {
					// This request indicates the client's intent to update the object's metadata.
					updateMetadataEvent := cloudevents.NewEvent()
					updateMetadataEvent.SetID("1234567890")
					updateMetadataEvent.SetSubject(schemasv1.CloudStorageEventSubject("cloudstoragesource-probe-1234567890"))
					updateMetadataEvent.SetType(schemasv1.CloudStorageObjectMetadataUpdatedEventType)
					updateMetadataEvent.SetSource(schemasv1.CloudStorageEventSource(testStorageBucket))
					if res := c.Send(ctx, updateMetadataEvent); !cloudevents.IsACK(res) {
						logging.FromContext(ctx).Warnf("Failed to send object metadata updated CloudEvent from the test CloudStorageSource: %v", res)
					}
				} else if method == "POST" && url == testStorageUploadRequest && strings.Contains(body, testStorageArchiveBody) {
					// This request indicates the client's intent to archive the object.
					archivedEvent := cloudevents.NewEvent()
					archivedEvent.SetID("1234567890")
					archivedEvent.SetSubject(schemasv1.CloudStorageEventSubject("cloudstoragesource-probe-1234567890"))
					archivedEvent.SetType(schemasv1.CloudStorageObjectArchivedEventType)
					archivedEvent.SetSource(schemasv1.CloudStorageEventSource(testStorageBucket))
					if res := c.Send(ctx, archivedEvent); !cloudevents.IsACK(res) {
						logging.FromContext(ctx).Warnf("Failed to send object archived CloudEvent from the test CloudStorageSource: %v", res)
					}
				} else if method == "DELETE" && url == testStorageGenerationRequest {
					// This request indicates the client's intent to delete the object.
					deletedEvent := cloudevents.NewEvent()
					deletedEvent.SetID("1234567890")
					deletedEvent.SetSubject(schemasv1.CloudStorageEventSubject("cloudstoragesource-probe-1234567890"))
					deletedEvent.SetType(schemasv1.CloudStorageObjectDeletedEventType)
					deletedEvent.SetSource(schemasv1.CloudStorageEventSource(testStorageBucket))
					if res := c.Send(ctx, deletedEvent); !cloudevents.IsACK(res) {
						logging.FromContext(ctx).Warnf("Failed to send object deleted CloudEvent from the test CloudStorageSource: %v", res)
					}
				}
			}
		}
	})
}

// A helper function that starts a test CloudSchedulerSource which ticks
// periodically and sends the appropriate event notifications to the probe
// helper receiver.
func runTestCloudSchedulerSource(ctx context.Context, group *errgroup.Group, period time.Duration, probeReceiverURL string) {
	cp, err := cloudevents.NewHTTP(cloudevents.WithTarget(probeReceiverURL))
	if err != nil {
		logging.FromContext(ctx).Fatalf("Failed to create http protocol of the test CloudSchedulerSource, %v", err)
	}
	c, err := cloudevents.NewClient(cp)
	if err != nil {
		logging.FromContext(ctx).Fatalf("Failed to create the test CloudSchedulerSource client, %v", err)
	}
	ticker := time.NewTicker(period)
	group.Go(func() error {
		for {
			select {
			case <-ctx.Done():
				return nil
			case <-ticker.C:
				executedEvent := cloudevents.NewEvent()
				executedEvent.SetID("1234567890")
				executedEvent.SetType(schemasv1.CloudSchedulerJobExecutedEventType)
				executedEvent.SetSource(schemasv1.CloudSchedulerEventSource("test-cloud-scheduler-source"))
				if res := c.Send(ctx, executedEvent); !cloudevents.IsACK(res) {
					logging.FromContext(ctx).Warnf("Failed to send job executed CloudEvent from the test CloudSchedulerSource: %v", res)
				}
			}
		}
	})
}

// Creates a new CloudEvent in the shape of probe events sent to the probe helper.
func probeEvent(name, subject string) *cloudevents.Event {
	event := cloudevents.NewEvent()
	event.SetID(name + "-1234567890")
	event.SetSubject(subject)
	event.SetSource("probe-helper-test")
	event.SetType(name)
	event.SetTime(time.Now())
	return &event
}

func testPubsubClient(ctx context.Context, t *testing.T, projectID string) (*pubsub.Client, func()) {
	srv := pstest.NewServer()
	conn, err := grpc.Dial(srv.Addr, grpc.WithInsecure())
	if err != nil {
		t.Fatalf("Failed to dial test pubsub connection: %v", err)
	}
	close := func() {
		srv.Close()
		conn.Close()
	}
	c, err := pubsub.NewClient(ctx, projectID, option.WithGRPCConn(conn))
	if err != nil {
		t.Fatalf("Failed to create test pubsub client: %v", err)
	}
	return c, close
}

func testStorageClient(ctx context.Context, t *testing.T) (*storage.Client, chan *http.Request, func()) {
	gotRequest := make(chan *http.Request, 1)
	srv := httptest.NewServer(http.HandlerFunc(func(w http.ResponseWriter, r *http.Request) {
		// The test Cloud Storage server forwards the client's generated HTTP requests.
		body, err := ioutil.ReadAll(r.Body)
		if err != nil {
			logging.FromContext(ctx).Fatal("Test Cloud Storage server could not read request body.")
		}
		r.Body = ioutil.NopCloser(bytes.NewBuffer(body))
		gotRequest <- r
		w.Write([]byte("{}"))
	}))
	c, err := storage.NewClient(ctx, option.WithEndpoint(srv.URL))
	if err != nil {
		t.Fatalf("Failed to create test storage client: %v", err)
	}
	return c, gotRequest, srv.Close
}

type eventAndResult struct {
	event      *cloudevents.Event
	wantResult protocol.Result
}

func TestProbeHelper(t *testing.T) {
	ctx := logtest.TestContextWithLogger(t)
	ctx = WithProjectKey(ctx, testProjectID)
	ctx = WithTopicKey(ctx, testTopicID)
	ctx = WithSubscriptionKey(ctx, testSubscriptionID)
<<<<<<< HEAD
	ctx = cloudevents.ContextWithRetriesConstantBackoff(ctx, 100*time.Millisecond, 30)
=======
	ctx = cloudevents.ContextWithRetriesConstantBackoff(ctx, 100*time.Millisecond, 20)
	group, ctx := errgroup.WithContext(ctx)
>>>>>>> f59bc961
	ctx, cancel := context.WithCancel(ctx)

	// Set up ports for testing the probe helper.
	receiverListener, err := GetFreePortListener()
	if err != nil {
		t.Fatalf("Failed to get free receiver port listener: %v", err)
	}
	receiverPort := receiverListener.Addr().(*net.TCPAddr).Port
	receiverURL := fmt.Sprintf("http://localhost:%d", receiverPort)
	probeListener, err := GetFreePortListener()
	if err != nil {
		t.Fatalf("Failed to get free probe port listener: %v", err)
	}
	probePort := probeListener.Addr().(*net.TCPAddr).Port
	probeURL := fmt.Sprintf("http://localhost:%d", probePort)

	// Set up the resources for testing the CloudPubSubSource.
	pubsubClient, closePubsub := testPubsubClient(ctx, t, testProjectID)
	topic, err := pubsubClient.CreateTopic(ctx, testTopicID)
	if err != nil {
		t.Fatalf("Failed to create test topic: %v", err)
	}
	sub, err := pubsubClient.CreateSubscription(ctx, testSubscriptionID, pubsub.SubscriptionConfig{
		Topic: topic,
	})
	if err != nil {
		t.Fatalf("Failed to create test subscription: %v", err)
	}
	// Run the test CloudPubSubSource.
	runTestCloudPubSubSource(ctx, group, sub, receiverURL)

	// Set up resources for testing the CloudStorageSource.
	storageClient, gotCloudStorageRequest, closeStorage := testStorageClient(ctx, t)
	// Run the test CloudStorageSource.
	runTestCloudStorageSource(ctx, group, gotCloudStorageRequest, receiverURL)

	// Run the test CloudSchedulerSource.
	runTestCloudSchedulerSource(ctx, group, 100*time.Millisecond, receiverURL)

	// Run the test CloudAuditLogsSource.
	runTestCloudAuditLogsSource(ctx, pubsubClient, receiverURL)

	// Run the test Broker for testing Broker E2E delivery.
	brokerURL := runTestBroker(ctx, group, receiverURL)

	// Create the probe helper and start a goroutine to run it.
	ph := &ProbeHelper{
		projectID:                  testProjectID,
		brokerURL:                  brokerURL,
		cloudPubSubSourceTopicID:   testTopicID,
		pubsubClient:               pubsubClient,
		cloudStorageSourceBucketID: testStorageBucket,
		storageClient:              storageClient,
<<<<<<< HEAD
		probeListener:              probeListener,
		receiverListener:           receiverListener,
=======
		cloudSchedulerSourcePeriod: time.Minute,
		probePort:                  probePort,
		receiverPort:               receiverPort,
>>>>>>> f59bc961
		timeoutDuration:            30 * time.Minute,
		healthChecker: &healthChecker{
			port:             0,
			maxStaleDuration: time.Minute,
		},
	}
	go ph.run(ctx)

	// Create a testing client from which to send probe events to the probe helper.
	p, err := cloudevents.NewHTTP(cloudevents.WithTarget(probeURL))
	if err != nil {
		t.Fatalf("Failed to create HTTP protocol of the testing client: %s", err.Error())
	}
	c, err := cloudevents.NewClient(p)
	if err != nil {
		t.Fatalf("Failed to create testing client: %s", err.Error())
	}

	cases := []struct {
		name  string
		steps []eventAndResult
	}{{
		name: "Broker E2E delivery probe",
		steps: []eventAndResult{
			{
				event:      probeEvent("broker-e2e-delivery-probe", ""),
				wantResult: cloudevents.ResultACK,
			},
		},
	}, {
		name: "CloudPubSubSource probe",
		steps: []eventAndResult{
			{
				event:      probeEvent("cloudpubsubsource-probe", ""),
				wantResult: cloudevents.ResultACK,
			},
		},
	}, {
		name: "CloudStorageSource probe",
		steps: []eventAndResult{
			{
				event:      probeEvent("cloudstoragesource-probe", "create"),
				wantResult: cloudevents.ResultACK,
			},
			{
				event:      probeEvent("cloudstoragesource-probe", "update-metadata"),
				wantResult: cloudevents.ResultACK,
			},
			{
				event:      probeEvent("cloudstoragesource-probe", "archive"),
				wantResult: cloudevents.ResultACK,
			},
			{
				event:      probeEvent("cloudstoragesource-probe", "delete"),
				wantResult: cloudevents.ResultACK,
			},
		},
	}, {
<<<<<<< HEAD
		name: "CloudAuditLogsSource probe",
		steps: []eventAndResult{
			{
				event:      probeEvent("cloudauditlogssource-probe", "create-topic"),
				wantResult: cloudevents.ResultACK,
			},
			{
				event:      probeEvent("cloudauditlogssource-probe", "delete-topic"),
=======
		name: "CloudSchedulerSource probe",
		steps: []eventAndResult{
			{
				event:      probeEvent("cloudschedulersource-probe", ""),
>>>>>>> f59bc961
				wantResult: cloudevents.ResultACK,
			},
		},
	}, {
		name: "Unrecognized probe event type",
		steps: []eventAndResult{
			{
				event:      probeEvent("unrecognized-probe-type", ""),
				wantResult: cloudevents.ResultNACK,
			},
		},
	}}
	for _, tc := range cases {
		t.Run(tc.name, func(t *testing.T) {
			for _, step := range tc.steps {
				if result := c.Send(ctx, *step.event); !errors.Is(result, step.wantResult) {
					t.Fatalf("wanted result %+v, got %+v", step.wantResult, result)
				}
			}
		})
	}
	// Cancel gracefully to avoid logger panic if parent goroutine terminates.
	closePubsub()
	closeStorage()
	cancel()
	if err := group.Wait(); err != nil {
		t.Fatalf("Error in probe helper fake sources: %v", err)
	}
}

func assertHealthCheckResult(t *testing.T, port int, ok bool) {
	req, err := http.NewRequest(http.MethodGet, fmt.Sprintf("http://localhost:%d/healthz", port), nil)
	if err != nil {
		t.Fatalf("Failed to create health check request: %v", err)
	}
	resp, err := http.DefaultClient.Do(req)
	if err != nil {
		t.Logf("Failed to execute health check: %v", err)
		if ok {
			t.Errorf("health check result ok got=%v, want=%v", !ok, ok)
		}
		return
	}
	if ok != (resp.StatusCode == http.StatusOK) {
		t.Logf("Got health check status code: %v", resp.StatusCode)
		t.Errorf("health check result ok got=%v, want=%v", !ok, ok)
	}
}

// GetFreePortListener opens a listener on a free port.
func GetFreePortListener() (net.Listener, error) {
	addr, err := net.ResolveTCPAddr("tcp", "localhost:0")
	if err != nil {
		return nil, err
	}
	return net.ListenTCP("tcp", addr)
}

func TestProbeHelperHealth(t *testing.T) {
	t.Run("Force unhealth check", func(t *testing.T) {
		ctx := logtest.TestContextWithLogger(t)
		ctx, cancel := context.WithCancel(ctx)
		defer cancel()

		healthCheckerListener, err := GetFreePortListener()
		if err != nil {
			t.Errorf("Failed to get free health checker port listener: %v", err)
		}
		healthCheckerPort := healthCheckerListener.Addr().(*net.TCPAddr).Port
		// Create the probe helper and start a goroutine to run it.
		ph := &ProbeHelper{
			projectID: testProjectID,
			brokerURL: "http://localhost:0/",
			healthChecker: &healthChecker{
				listener:         healthCheckerListener,
				maxStaleDuration: time.Second,
			},
		}
		go ph.run(ctx)

		// Make sure the health checker is up.
		time.Sleep(500 * time.Millisecond)
		assertHealthCheckResult(t, healthCheckerPort, true)

		// Intentionally causing an unhealth check.
		time.Sleep(time.Second)
		assertHealthCheckResult(t, healthCheckerPort, false)
	})
}<|MERGE_RESOLUTION|>--- conflicted
+++ resolved
@@ -65,13 +65,8 @@
 
 // A helper function that starts a test Broker which receives events forwarded by
 // the probe helper and delivers the events back to the probe helper receiver.
-<<<<<<< HEAD
-func runTestBroker(ctx context.Context, probeReceiverURL string) string {
+func runTestBroker(ctx context.Context, group *errgroup.Group, probeReceiverURL string) string {
 	brokerListener, err := GetFreePortListener()
-=======
-func runTestBroker(ctx context.Context, group *errgroup.Group, probeReceiverURL string) string {
-	brokerPort, err := GetFreePort()
->>>>>>> f59bc961
 	if err != nil {
 		logging.FromContext(ctx).Fatalf("Failed to get free broker port listener: %v", err)
 	}
@@ -338,12 +333,8 @@
 	ctx = WithProjectKey(ctx, testProjectID)
 	ctx = WithTopicKey(ctx, testTopicID)
 	ctx = WithSubscriptionKey(ctx, testSubscriptionID)
-<<<<<<< HEAD
 	ctx = cloudevents.ContextWithRetriesConstantBackoff(ctx, 100*time.Millisecond, 30)
-=======
-	ctx = cloudevents.ContextWithRetriesConstantBackoff(ctx, 100*time.Millisecond, 20)
 	group, ctx := errgroup.WithContext(ctx)
->>>>>>> f59bc961
 	ctx, cancel := context.WithCancel(ctx)
 
 	// Set up ports for testing the probe helper.
@@ -397,14 +388,9 @@
 		pubsubClient:               pubsubClient,
 		cloudStorageSourceBucketID: testStorageBucket,
 		storageClient:              storageClient,
-<<<<<<< HEAD
 		probeListener:              probeListener,
 		receiverListener:           receiverListener,
-=======
 		cloudSchedulerSourcePeriod: time.Minute,
-		probePort:                  probePort,
-		receiverPort:               receiverPort,
->>>>>>> f59bc961
 		timeoutDuration:            30 * time.Minute,
 		healthChecker: &healthChecker{
 			port:             0,
@@ -463,7 +449,6 @@
 			},
 		},
 	}, {
-<<<<<<< HEAD
 		name: "CloudAuditLogsSource probe",
 		steps: []eventAndResult{
 			{
@@ -471,13 +456,14 @@
 				wantResult: cloudevents.ResultACK,
 			},
 			{
-				event:      probeEvent("cloudauditlogssource-probe", "delete-topic"),
-=======
+				event: probeEvent("cloudauditlogssource-probe", "delete-topic"),
+			},
+		},
+	}, {
 		name: "CloudSchedulerSource probe",
 		steps: []eventAndResult{
 			{
 				event:      probeEvent("cloudschedulersource-probe", ""),
->>>>>>> f59bc961
 				wantResult: cloudevents.ResultACK,
 			},
 		},
