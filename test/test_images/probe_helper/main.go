/*
Copyright 2020 Google LLC
Licensed under the Apache License, Version 2.0 (the "License");
you may not use this file except in compliance with the License.
You may obtain a copy of the License at
    http://www.apache.org/licenses/LICENSE-2.0
Unless required by applicable law or agreed to in writing, software
distributed under the License is distributed on an "AS IS" BASIS,
WITHOUT WARRANTIES OR CONDITIONS OF ANY KIND, either express or implied.
See the License for the specific language governing permissions and
limitations under the License.
*/

/*

The Probe Helper implements the logic of a container image that converts
asynchronous event delivery to a synchronous call. An external probe can call
this to get e2e event delivery success rate and latency. Concretely, the Probe
Helper is able to send and receive events. It exposes an HTTP endpoint which
forwards probe requests to different destinations, and waits for events to be
delivered back to it.

The Probe Helper can handle multiple different types of probes.

1. Broker E2E Delivery Probe

	The Probe Helper receives an event, forwards it to a Broker, and waits for it
	to be delivered back.

                                                      4. (event)
                                   ----------------------------------------------------
                                  |                                                   |
                                  v                                                   |
	Probe ---(event)-----> ProbeHelper ----(event)-----> Broker ------> trigger ------
							 1.                           2.             3. (blackbox)

2. CloudPubSubSource Probe

	The Probe Helper receives an event, publishes it as a message to a Cloud
	Pub/Sub topic, and waits for it to be delivered back wrapped in a CloudEvent
	from a CloudPubSubSource.

3. CloudStorageSource Probe

	This probe involves multiple steps executed in sequence which are intended to
	test all of the different Cloud Storage events which the CloudStorageSource is
	triggered on.

	1. The Probe Helper receives an event with a given ID, writes an object
		 named with that ID to a Cloud Storage bucket, and waits to be notified of
		 the object having been finalized by a CloudStorageSource.
	2. The Probe Helper receives an event with the same ID as in step 1, modifies
		 the same object's metadata, and waits to be notified of the object's
		 metadata having been updated by a CloudStorageSource.
	3. The Probe Helper receives an event with the same ID as in step 1, archives
		 the object, and waits to be notified that the object has been archived by a
		 CloudStorageSource.
	4. The Probe Helper receives an event with the same ID as in step 1, deletes
		 the object, and waits to tbe notified that the object has been deleted by a
		 CloudStorageSource.

<<<<<<< HEAD
4. CloudAuditLogsSource Probe

	This probe has two steps executed in sequence which are intended to test a few
	of the different events tracked by Cloud AuditLogs. Specifically, this probe
	tracks the logging of Pub/Sub topic creation and deletion.

	1. The Probe Helper receives an event with a given ID, creates a Pub/Sub topic
		 named with that ID, and waits to be notified of the topic having been
		 created by a CloudAuditLogsSource.
	2. The Probe Helper receives an event with the same ID as in step 1, deletes
		 the associated Pub/Sub topic, and waits to be notified of the topic having
		 been deleted by a CloudAuditLogsSource
=======
4. CloudSchedulerSource Probe

		This probe is unlike the others in that it does not measure e2e delivery
		by sending and receiving uniquely identifiable events. Instead, it depends
		on an existing CloudSchedulerSource which sinks an event to the Probe Helper
		receiver every minute.

		The Probe Helper receives an event of type `cloudschedulersource-probe`,
		and examines the time since the last tick observed from the CloudSchedulerSource.
		If this duration is greater than 1 minute, the probe fails, and otherwise,
		the probe succeeds.
>>>>>>> f59bc961

*/

package main

import (
	"time"

	"github.com/kelseyhightower/envconfig"
	"go.uber.org/zap"
	"knative.dev/pkg/logging"
	"knative.dev/pkg/signals"

	metadataClient "github.com/google/knative-gcp/pkg/gclient/metadata"
	"github.com/google/knative-gcp/pkg/utils"
)

type envConfig struct {
	// Environment variable containing the project ID
	ProjectID string `envconfig:"PROJECT_ID"`

	// Environment variable containing the sink URL (broker URL) that the event will be forwarded to by the probeHelper for the e2e delivery probe
	BrokerURL string `envconfig:"K_SINK" default:"http://default-brokercell-ingress.cloud-run-events.svc.cluster.local/cloud-run-events-probe/default"`

	// Environment variable containing the CloudPubSubSource Topic ID that the event will be forwarded to by the probeHelper for the CloudPubSubSource probe
	CloudPubSubSourceTopicID string `envconfig:"CLOUDPUBSUBSOURCE_TOPIC_ID" default:"cloudpubsubsource-topic"`

	// Environment variable containing the CloudStorageSource Bucket ID that objects will be written to by the probeHelper for the CloudStorageSource probe
	CloudStorageSourceBucketID string `envconfig:"CLOUDSTORAGESOURCE_BUCKET_ID" default:"cloudstoragesource-bucket"`

	// Environment variable containing an upper bound on the duration between events emitted by the CloudSchedulerSource
	CloudSchedulerSourcePeriod time.Duration `envconfig:"CLOUDSCHEDULERSOURCE_PERIOD" default:"90s"`

	// Environment variable containing the port which listens to the probe to deliver the event
	ProbePort int `envconfig:"PROBE_PORT" default:"8070"`

	// Environment variable containing the port to receive the event from the trigger
	ReceiverPort int `envconfig:"RECEIVER_PORT" default:"8080"`

	// Environment variable containing the port to send health checks to
	HealthCheckerPort int `envconfig:"HEALTH_CHECKER_PORT" default:"8060"`

	// Environment variable containing the maximum tolerated staleness duration
	MaxStaleDuration time.Duration `envconfig:"MAX_STALE_DURATION" default:"5m"`

	// Environment variable containing the timeout duration to wait for an event to be delivered back
	TimeoutDuration time.Duration `envconfig:"TIMEOUT_DURATION" default:"30m"`
}

func main() {
	ctx := signals.NewContext()

	var env envConfig
	if err := envconfig.Process("", &env); err != nil {
		logging.FromContext(ctx).Fatal("Failed to process env var", zap.Error(err))
	}
	projectID, err := utils.ProjectID(env.ProjectID, metadataClient.NewDefaultMetadataClient())
	if err != nil {
		logging.FromContext(ctx).Fatal("Failed to get the default project ID", zap.Error(err))
	}
	ph := &ProbeHelper{
		projectID:                  projectID,
		brokerURL:                  env.BrokerURL,
		probePort:                  env.ProbePort,
		receiverPort:               env.ReceiverPort,
		cloudPubSubSourceTopicID:   env.CloudPubSubSourceTopicID,
		cloudStorageSourceBucketID: env.CloudStorageSourceBucketID,
		cloudSchedulerSourcePeriod: env.CloudSchedulerSourcePeriod,
		timeoutDuration:            env.TimeoutDuration,
		healthChecker: &healthChecker{
			port:             env.HealthCheckerPort,
			maxStaleDuration: env.MaxStaleDuration,
		},
	}
	ph.run(ctx)
}<|MERGE_RESOLUTION|>--- conflicted
+++ resolved
@@ -59,8 +59,19 @@
 		 the object, and waits to tbe notified that the object has been deleted by a
 		 CloudStorageSource.
 
-<<<<<<< HEAD
-4. CloudAuditLogsSource Probe
+4. CloudSchedulerSource Probe
+
+		This probe is unlike the others in that it does not measure e2e delivery
+		by sending and receiving uniquely identifiable events. Instead, it depends
+		on an existing CloudSchedulerSource which sinks an event to the Probe Helper
+		receiver every minute.
+
+		The Probe Helper receives an event of type `cloudschedulersource-probe`,
+		and examines the time since the last tick observed from the CloudSchedulerSource.
+		If this duration is greater than 1 minute, the probe fails, and otherwise,
+		the probe succeeds.
+
+5. CloudAuditLogsSource Probe
 
 	This probe has two steps executed in sequence which are intended to test a few
 	of the different events tracked by Cloud AuditLogs. Specifically, this probe
@@ -72,19 +83,6 @@
 	2. The Probe Helper receives an event with the same ID as in step 1, deletes
 		 the associated Pub/Sub topic, and waits to be notified of the topic having
 		 been deleted by a CloudAuditLogsSource
-=======
-4. CloudSchedulerSource Probe
-
-		This probe is unlike the others in that it does not measure e2e delivery
-		by sending and receiving uniquely identifiable events. Instead, it depends
-		on an existing CloudSchedulerSource which sinks an event to the Probe Helper
-		receiver every minute.
-
-		The Probe Helper receives an event of type `cloudschedulersource-probe`,
-		and examines the time since the last tick observed from the CloudSchedulerSource.
-		If this duration is greater than 1 minute, the probe fails, and otherwise,
-		the probe succeeds.
->>>>>>> f59bc961
 
 */
 
