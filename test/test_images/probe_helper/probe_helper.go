--- conflicted
+++ resolved
@@ -41,14 +41,9 @@
 	CloudStorageSourceProbeUpdateMetadataSubject = "update-metadata"
 	CloudStorageSourceProbeArchiveSubject        = "archive"
 	CloudStorageSourceProbeDeleteSubject         = "delete"
-<<<<<<< HEAD
 	CloudSchedulerSourceProbeEventType           = "cloudschedulersource-probe"
 
 	cloudSchedulerSourceProbeChannelID = "cloudschedulersource-probe-channel-id"
-
-	maxStaleDuration = 5 * time.Minute
-=======
->>>>>>> 06013d05
 )
 
 type healthChecker struct {
