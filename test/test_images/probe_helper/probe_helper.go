--- conflicted
+++ resolved
@@ -46,14 +46,11 @@
 	CloudStorageSourceProbeUpdateMetadataSubject = "update-metadata"
 	CloudStorageSourceProbeArchiveSubject        = "archive"
 	CloudStorageSourceProbeDeleteSubject         = "delete"
-<<<<<<< HEAD
 	CloudSchedulerSourceProbeEventType           = "cloudschedulersource-probe"
 
 	cloudSchedulerSourceProbeChannelID = "cloudschedulersource-probe-channel-id"
-=======
 
 	maxStaleDuration = 5 * time.Minute
->>>>>>> 9505a1aa
 )
 
 type healthChecker struct {
@@ -284,8 +281,7 @@
 			channelID = cloudSchedulerSourceProbeChannelID
 			receiverChannel, err = receivedEvents.createReceiverChannel(channelID)
 			if err != nil {
-				log.Printf("Probe forwarding failed, could not create receiver channel: %v", err)
-				return cloudevents.ResultNACK
+				return logNACK(ctx, "Probe forwarding failed, could not create receiver channel: %v", err)
 			}
 			defer receivedEvents.deleteReceiverChannel(channelID)
 		default:
