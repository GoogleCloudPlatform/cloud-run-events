--- conflicted
+++ resolved
@@ -174,11 +174,7 @@
 	// start a goroutine to receive the event from probe and forward it appropriately
 	log.Println("Starting Probe Helper server...")
 	go sc.StartReceiver(ctx, forwardFromProbe(ctx, sc, psc, receivedEvents, timeout))
-<<<<<<< HEAD
-	// Receive the event and and return the result back to the probe
-=======
 	// Receive the event and return the result back to the probe
->>>>>>> 2e10a50b
 	log.Println("Starting event receiver...")
 	rc.StartReceiver(ctx, receiveEvent(receivedEvents))
 }