package main

import (
	"fmt"
<<<<<<< HEAD
	"github.com/google/knative-gcp/test/e2e/lib"
	"io/ioutil"
	"log"
=======
>>>>>>> 85ec31f0
	"os"

	cloudevents "github.com/cloudevents/sdk-go"
	"github.com/google/knative-gcp/test/test_images/internal/knockdown"
	"github.com/kelseyhightower/envconfig"
)

func main() {
	os.Exit(mainWithExitCode())
}

func mainWithExitCode() int {
	r := &Receiver{}
	if err := envconfig.Process("", r); err != nil {
		panic(err)
	}

<<<<<<< HEAD
	fmt.Printf("Type to match: %q.\n", r.Type)
	fmt.Printf("Source to match: %q.\n", r.Source)
	fmt.Printf("Subject to match: %q.\n", r.Subject)

	// Create a timer
	duration, _ := strconv.Atoi(r.Time)
	timer := time.NewTimer(time.Second * time.Duration(duration))
	defer timer.Stop()
	go func() {
		<-timer.C
		// Write the termination message if time out
		fmt.Printf("time out to wait for event with subject %q.\n", r.Subject)
		if err := r.writeTerminationMessage(map[string]interface{}{
			"success": false,
		}); err != nil {
			fmt.Printf("failed to write termination message, %s.\n", err.Error())
		}
		os.Exit(0)
	}()

	if err := client.StartReceiver(context.Background(), r.Receive); err != nil {
		log.Fatal(err)
	}
}

type Receiver struct {
	Type   string `envconfig:"TYPE" required:"true"`
	Source  string `envconfig:"SOURCE" required:"true"`
=======
	return knockdown.Main(r.Config, r)
}

type Receiver struct {
	knockdown.Config

>>>>>>> 85ec31f0
	Subject string `envconfig:"SUBJECT" required:"true"`
}

<<<<<<< HEAD
func (r *Receiver) Receive(event cloudevents.Event) {
	// Print out event received to log
	fmt.Printf("storage target received event\n")
	fmt.Printf(event.Context.String())

	incorrectAttributes := make(map[string]lib.PropPair)

	// Check type
	if event.Type() != r.Type {
		incorrectAttributes[lib.EventType] = lib.PropPair{Expected: r.Type, Received: event.Type()}
	}

	// Check source
	if event.Source() != r.Source {
		incorrectAttributes[lib.EventSource] = lib.PropPair{Expected: r.Source, Received: event.Source()}
	}

	// Check subject
	if event.Subject() != r.Subject {
		incorrectAttributes[lib.EventSubject] = lib.PropPair{Expected: r.Subject, Received: event.Subject()}
	}

	if len(incorrectAttributes) == 0 {
		// Write the termination message.
		if err := r.writeTerminationMessage(map[string]interface{}{
			"success": true,
		}); err != nil {
			fmt.Printf("failed to write termination message, %s.\n", err)
		}
	} else {
		if err := r.writeTerminationMessage(map[string]interface{}{
			"success": false,
		}); err != nil {
			fmt.Printf("failed to write termination message, %s.\n", err)
		}
		for k, v := range incorrectAttributes {
			fmt.Println(k, "expected:", v.Expected, "got:", v.Received)
		}
	}
	os.Exit(0)
}

func (r *Receiver) writeTerminationMessage(result interface{}) error {
	b, err := json.Marshal(result)
	if err != nil {
		return err
=======
func (r *Receiver) Knockdown(event cloudevents.Event) bool {
	eventSubject := event.Context.GetSubject()
	fmt.Printf(event.Context.String())
	if eventSubject == r.Subject {
		return true
>>>>>>> 85ec31f0
	}
	return false
}<|MERGE_RESOLUTION|>--- conflicted
+++ resolved
@@ -2,15 +2,10 @@
 
 import (
 	"fmt"
-<<<<<<< HEAD
-	"github.com/google/knative-gcp/test/e2e/lib"
-	"io/ioutil"
-	"log"
-=======
->>>>>>> 85ec31f0
 	"os"
 
 	cloudevents "github.com/cloudevents/sdk-go"
+	"github.com/google/knative-gcp/test/e2e/lib"
 	"github.com/google/knative-gcp/test/test_images/internal/knockdown"
 	"github.com/kelseyhightower/envconfig"
 )
@@ -20,53 +15,23 @@
 }
 
 func mainWithExitCode() int {
-	r := &Receiver{}
+	r := &storageReceiver{}
 	if err := envconfig.Process("", r); err != nil {
 		panic(err)
 	}
 
-<<<<<<< HEAD
-	fmt.Printf("Type to match: %q.\n", r.Type)
-	fmt.Printf("Source to match: %q.\n", r.Source)
-	fmt.Printf("Subject to match: %q.\n", r.Subject)
-
-	// Create a timer
-	duration, _ := strconv.Atoi(r.Time)
-	timer := time.NewTimer(time.Second * time.Duration(duration))
-	defer timer.Stop()
-	go func() {
-		<-timer.C
-		// Write the termination message if time out
-		fmt.Printf("time out to wait for event with subject %q.\n", r.Subject)
-		if err := r.writeTerminationMessage(map[string]interface{}{
-			"success": false,
-		}); err != nil {
-			fmt.Printf("failed to write termination message, %s.\n", err.Error())
-		}
-		os.Exit(0)
-	}()
-
-	if err := client.StartReceiver(context.Background(), r.Receive); err != nil {
-		log.Fatal(err)
-	}
-}
-
-type Receiver struct {
-	Type   string `envconfig:"TYPE" required:"true"`
-	Source  string `envconfig:"SOURCE" required:"true"`
-=======
 	return knockdown.Main(r.Config, r)
 }
 
-type Receiver struct {
+type storageReceiver struct {
 	knockdown.Config
 
->>>>>>> 85ec31f0
+	Type    string `envconfig:"TYPE" required:"true"`
+	Source  string `envconfig:"SOURCE" required:"true"`
 	Subject string `envconfig:"SUBJECT" required:"true"`
 }
 
-<<<<<<< HEAD
-func (r *Receiver) Receive(event cloudevents.Event) {
+func (r *storageReceiver) Knockdown(event cloudevents.Event) bool {
 	// Print out event received to log
 	fmt.Printf("storage target received event\n")
 	fmt.Printf(event.Context.String())
@@ -89,36 +54,10 @@
 	}
 
 	if len(incorrectAttributes) == 0 {
-		// Write the termination message.
-		if err := r.writeTerminationMessage(map[string]interface{}{
-			"success": true,
-		}); err != nil {
-			fmt.Printf("failed to write termination message, %s.\n", err)
-		}
-	} else {
-		if err := r.writeTerminationMessage(map[string]interface{}{
-			"success": false,
-		}); err != nil {
-			fmt.Printf("failed to write termination message, %s.\n", err)
-		}
-		for k, v := range incorrectAttributes {
-			fmt.Println(k, "expected:", v.Expected, "got:", v.Received)
-		}
+		return true
 	}
-	os.Exit(0)
-}
-
-func (r *Receiver) writeTerminationMessage(result interface{}) error {
-	b, err := json.Marshal(result)
-	if err != nil {
-		return err
-=======
-func (r *Receiver) Knockdown(event cloudevents.Event) bool {
-	eventSubject := event.Context.GetSubject()
-	fmt.Printf(event.Context.String())
-	if eventSubject == r.Subject {
-		return true
->>>>>>> 85ec31f0
+	for k, v := range incorrectAttributes {
+		fmt.Println(k, "expected:", v.Expected, "got:", v.Received)
 	}
 	return false
 }