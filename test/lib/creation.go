/*
Copyright 2020 Google LLC

Licensed under the Apache License, Version 2.0 (the "License");
you may not use this file except in compliance with the License.
You may obtain a copy of the License at

    http://www.apache.org/licenses/LICENSE-2.0

Unless required by applicable law or agreed to in writing, software
distributed under the License is distributed on an "AS IS" BASIS,
WITHOUT WARRANTIES OR CONDITIONS OF ANY KIND, either express or implied.
See the License for the specific language governing permissions and
limitations under the License.
*/

package lib

import (
	"context"

	"github.com/google/knative-gcp/pkg/apis/broker/v1beta1"
	inteventsv1beta1 "github.com/google/knative-gcp/pkg/apis/intevents/v1beta1"
	knativegcptestresources "github.com/google/knative-gcp/test/lib/resources"
	batchv1 "k8s.io/api/batch/v1"
	"k8s.io/apimachinery/pkg/api/meta"
	v1 "k8s.io/apimachinery/pkg/apis/meta/v1"
	"k8s.io/apimachinery/pkg/apis/meta/v1/unstructured"
	"knative.dev/eventing/test/lib/resources"

	eventsv1 "github.com/google/knative-gcp/pkg/apis/events/v1"
	eventsv1beta1 "github.com/google/knative-gcp/pkg/apis/events/v1beta1"
	inteventsv1 "github.com/google/knative-gcp/pkg/apis/intevents/v1"
	messagingv1beta1 "github.com/google/knative-gcp/pkg/apis/messaging/v1beta1"
)

func (c *Client) CreateUnstructuredObjOrFail(spec *unstructured.Unstructured) {
	ctx := context.Background()
	c.T.Helper()
	gvr, _ := meta.UnsafeGuessKindToResource(spec.GroupVersionKind())
	_, err := c.Core.Dynamic.Resource(gvr).Namespace(c.Namespace).Create(ctx, spec, v1.CreateOptions{})
	if err != nil {
		c.T.Fatalf("Failed to create object %s %s/%s: %v", spec.GroupVersionKind().String(), c.Namespace, spec.GetName(), err)
	}
	c.T.Logf("Created object: %s %s/%s", spec.GroupVersionKind().String(), c.Namespace, spec.GetName())
	c.Tracker.Add(gvr.Group, gvr.Version, gvr.Resource, c.Namespace, spec.GetName())
}

func (c *Client) CreateChannelOrFail(channel *messagingv1beta1.Channel) {
	ctx := context.Background()
	c.T.Helper()
	channels := c.KnativeGCP.MessagingV1beta1().Channels(c.Namespace)
	_, err := channels.Create(ctx, channel, v1.CreateOptions{})
	if err != nil {
		c.T.Fatalf("Failed to create channel %s/%s: %v", c.Namespace, channel.Name, err)
	}
	c.T.Logf("Created channel: %s/%s", c.Namespace, channel.Name)
	c.Tracker.AddObj(channel)
}

func (c *Client) CreateAuditLogsOrFail(auditlogs *eventsv1.CloudAuditLogsSource) {
	ctx := context.Background()
	c.T.Helper()
	auditlogses := c.KnativeGCP.EventsV1().CloudAuditLogsSources(c.Namespace)
	_, err := auditlogses.Create(ctx, auditlogs, v1.CreateOptions{})
	if err != nil {
		c.T.Fatalf("Failed to create auditlogs %s/%s: %v", c.Namespace, auditlogs.Name, err)
	}
	c.T.Logf("Created auditlogs: %s/%s", c.Namespace, auditlogs.Name)
	c.Tracker.AddObj(auditlogs)
}

func (c *Client) CreateAuditLogsV1beta1OrFail(auditlogs *eventsv1beta1.CloudAuditLogsSource) {
	ctx := context.Background()
	c.T.Helper()
	auditlogses := c.KnativeGCP.EventsV1beta1().CloudAuditLogsSources(c.Namespace)
	_, err := auditlogses.Create(ctx, auditlogs, v1.CreateOptions{})
	if err != nil {
		c.T.Fatalf("Failed to create auditlogs %s/%s: %v", c.Namespace, auditlogs.Name, err)
	}
	c.T.Logf("Created auditlogs: %s/%s", c.Namespace, auditlogs.Name)
	c.Tracker.AddObj(auditlogs)
}

func (c *Client) CreatePubSubOrFail(pubsub *eventsv1.CloudPubSubSource) {
	ctx := context.Background()
	c.T.Helper()
	pubsubs := c.KnativeGCP.EventsV1().CloudPubSubSources(c.Namespace)
	_, err := pubsubs.Create(ctx, pubsub, v1.CreateOptions{})
	if err != nil {
		c.T.Fatalf("Failed to create pubsub %s/%s: %v", c.Namespace, pubsub.Name, err)
	}
	c.T.Logf("Created pubsub: %s/%s", c.Namespace, pubsub.Name)
	c.Tracker.AddObj(pubsub)
}

func (c *Client) CreatePubSubV1beta1OrFail(pubsub *eventsv1beta1.CloudPubSubSource) {
	ctx := context.Background()
	c.T.Helper()
	pubsubs := c.KnativeGCP.EventsV1beta1().CloudPubSubSources(c.Namespace)
	_, err := pubsubs.Create(ctx, pubsub, v1.CreateOptions{})
	if err != nil {
		c.T.Fatalf("Failed to create pubsub %s/%s: %v", c.Namespace, pubsub.Name, err)
	}
	c.T.Logf("Created pubsub: %s/%s", c.Namespace, pubsub.Name)
	c.Tracker.AddObj(pubsub)
}

func (c *Client) CreateBuildOrFail(build *eventsv1.CloudBuildSource) {
	ctx := context.Background()
	c.T.Helper()
	builds := c.KnativeGCP.EventsV1().CloudBuildSources(c.Namespace)
	_, err := builds.Create(ctx, build, v1.CreateOptions{})
	if err != nil {
		c.T.Fatalf("Failed to create build %s/%s: %v", c.Namespace, build.Name, err)
	}
	c.T.Logf("Created build: %s/%s", c.Namespace, build.Name)
	c.Tracker.AddObj(build)
}

func (c *Client) CreateBuildV1beta1OrFail(build *eventsv1beta1.CloudBuildSource) {
	ctx := context.Background()
	c.T.Helper()
	builds := c.KnativeGCP.EventsV1beta1().CloudBuildSources(c.Namespace)
	_, err := builds.Create(ctx, build, v1.CreateOptions{})
	if err != nil {
		c.T.Fatalf("Failed to create build %s/%s: %v", c.Namespace, build.Name, err)
	}
	c.T.Logf("Created build: %s/%s", c.Namespace, build.Name)
	c.Tracker.AddObj(build)
}

func (c *Client) CreateStorageOrFail(storage *eventsv1.CloudStorageSource) {
	ctx := context.Background()
	c.T.Helper()
	storages := c.KnativeGCP.EventsV1().CloudStorageSources(c.Namespace)
	_, err := storages.Create(ctx, storage, v1.CreateOptions{})
	if err != nil {
		c.T.Fatalf("Failed to create storage %s/%s: %v", c.Namespace, storage.Name, err)
	}
	c.T.Logf("Created storage: %s/%s", c.Namespace, storage.Name)
	c.Tracker.AddObj(storage)
}

func (c *Client) CreateStorageV1beta1OrFail(storage *eventsv1beta1.CloudStorageSource) {
	ctx := context.Background()
	c.T.Helper()
	storages := c.KnativeGCP.EventsV1beta1().CloudStorageSources(c.Namespace)
	_, err := storages.Create(ctx, storage, v1.CreateOptions{})
	if err != nil {
		c.T.Fatalf("Failed to create storage %s/%s: %v", c.Namespace, storage.Name, err)
	}
	c.T.Logf("Created storage: %s/%s", c.Namespace, storage.Name)
	c.Tracker.AddObj(storage)
}

<<<<<<< HEAD
func (c *Client) CreateStorageV1alpha1OrFail(storage *eventsv1alpha1.CloudStorageSource) {
	ctx := context.Background()
	c.T.Helper()
	storages := c.KnativeGCP.EventsV1alpha1().CloudStorageSources(c.Namespace)
	_, err := storages.Create(ctx, storage, v1.CreateOptions{})
	if err != nil {
		c.T.Fatalf("Failed to create storage %s/%s: %v", c.Namespace, storage.Name, err)
	}
	c.T.Logf("Created storage: %s/%s", c.Namespace, storage.Name)
	c.Tracker.AddObj(storage)
}

func (c *Client) CreateTopicOrFail(topic *inteventsv1.Topic) {
	ctx := context.Background()
	c.T.Helper()
	topic.Namespace = c.Namespace
	topics := c.KnativeGCP.InternalV1().Topics(c.Namespace)
	_, err := topics.Create(ctx, topic, v1.CreateOptions{})
	if err != nil {
		c.T.Fatalf("Failed to create topic %s/%s: %v", c.Namespace, topic.Name, err)
	}
	c.T.Logf("Created topic: %s/%s", c.Namespace, topic.Name)
	c.Tracker.AddObj(topic)
}

=======
>>>>>>> 42a25fe3
func (c *Client) CreatePullSubscriptionOrFail(pullsubscription *inteventsv1.PullSubscription) {
	ctx := context.Background()
	c.T.Helper()
	pullsubscriptions := c.KnativeGCP.InternalV1().PullSubscriptions(c.Namespace)
	_, err := pullsubscriptions.Create(ctx, pullsubscription, v1.CreateOptions{})
	if err != nil {
		c.T.Fatalf("Failed to create pullsubscription %s/%s: %v", c.Namespace, pullsubscription.Name, err)
	}
	c.T.Logf("Created pullsubscription: %s/%s", c.Namespace, pullsubscription.Name)
	c.Tracker.AddObj(pullsubscription)
}

func (c *Client) CreatePullSubscriptionV1beta1OrFail(pullsubscription *inteventsv1beta1.PullSubscription) {
	ctx := context.Background()
	c.T.Helper()
	pullsubscriptions := c.KnativeGCP.InternalV1beta1().PullSubscriptions(c.Namespace)
	_, err := pullsubscriptions.Create(ctx, pullsubscription, v1.CreateOptions{})
	if err != nil {
		c.T.Fatalf("Failed to create pullsubscription %s/%s: %v", c.Namespace, pullsubscription.Name, err)
	}
	c.T.Logf("Created pullsubscription: %s/%s", c.Namespace, pullsubscription.Name)
	c.Tracker.AddObj(pullsubscription)
}

func (c *Client) CreateSchedulerOrFail(scheduler *eventsv1.CloudSchedulerSource) {
	ctx := context.Background()
	c.T.Helper()
	schedulers := c.KnativeGCP.EventsV1().CloudSchedulerSources(c.Namespace)
	_, err := schedulers.Create(ctx, scheduler, v1.CreateOptions{})
	if err != nil {
		c.T.Fatalf("Failed to create scheduler %s/%s: %v", c.Namespace, scheduler.Name, err)
	}
	c.T.Logf("Created scheduler: %s/%s", c.Namespace, scheduler.Name)
	c.Tracker.AddObj(scheduler)
}

func (c *Client) CreateSchedulerV1beta1OrFail(scheduler *eventsv1beta1.CloudSchedulerSource) {
	ctx := context.Background()
	c.T.Helper()
	schedulers := c.KnativeGCP.EventsV1beta1().CloudSchedulerSources(c.Namespace)
	_, err := schedulers.Create(ctx, scheduler, v1.CreateOptions{})
	if err != nil {
		c.T.Fatalf("Failed to create scheduler %s/%s: %v", c.Namespace, scheduler.Name, err)
	}
	c.T.Logf("Created scheduler: %s/%s", c.Namespace, scheduler.Name)
	c.Tracker.AddObj(scheduler)
}

// CreateGCPBrokerV1Beta1OrFail will create a GCP Broker or fail the test if there is an error.
func (c *Client) CreateGCPBrokerV1Beta1OrFail(name string, options ...knativegcptestresources.BrokerV1Beta1Option) *v1beta1.Broker {
	ctx := context.Background()
	namespace := c.Namespace
	broker := knativegcptestresources.BrokerV1Beta1(name, options...)
	brokers := c.KnativeGCP.EventingV1beta1().Brokers(namespace)
	c.T.Logf("Creating broker %s", name)
	// update broker with the new reference
	broker, err := brokers.Create(ctx, broker, v1.CreateOptions{})
	if err != nil {
		c.T.Fatalf("Failed to create broker %q: %v", name, err)
	}
	c.Tracker.AddObj(broker)
	return broker
}

// WithServiceForJob returns an option that creates a Service binded with the given job.
func WithServiceForJob(name string) func(*batchv1.Job, *Client) error {
	ctx := context.Background()
	return func(job *batchv1.Job, client *Client) error {
		svc := resources.ServiceDefaultHTTP(name, job.Spec.Template.Labels)

		svcs := client.Core.Kube.CoreV1().Services(job.Namespace)
		if _, err := svcs.Create(ctx, svc, v1.CreateOptions{}); err != nil {
			return err
		}
		client.T.Logf("Created service: %s/%s", job.Namespace, svc.Name)
		client.Tracker.Add("", "v1", "services", job.Namespace, name)
		return nil
	}
}

func (c *Client) CreateJobOrFail(job *batchv1.Job, options ...func(*batchv1.Job, *Client) error) {
	ctx := context.Background()
	c.T.Helper()
	// set namespace for the job in case it's empty
	if job.Namespace == "" {
		job.Namespace = c.Namespace
	}
	// apply options on the job before creation
	for _, option := range options {
		if err := option(job, c); err != nil {
			c.T.Fatalf("Failed to configure job %s/%s: %v", job.Namespace, job.Name, err)
		}
	}

	jobs := c.Core.Kube.BatchV1().Jobs(job.Namespace)
	if _, err := jobs.Create(ctx, job, v1.CreateOptions{}); err != nil {
		c.T.Fatalf("Failed to create job %s/%s: %v", job.Namespace, job.Name, err)
	}
	c.T.Logf("Created job %s/%s", job.Namespace, job.Name)
	c.Tracker.Add("batch", "v1", "jobs", job.Namespace, job.Name)
}<|MERGE_RESOLUTION|>--- conflicted
+++ resolved
@@ -154,19 +154,6 @@
 	c.Tracker.AddObj(storage)
 }
 
-<<<<<<< HEAD
-func (c *Client) CreateStorageV1alpha1OrFail(storage *eventsv1alpha1.CloudStorageSource) {
-	ctx := context.Background()
-	c.T.Helper()
-	storages := c.KnativeGCP.EventsV1alpha1().CloudStorageSources(c.Namespace)
-	_, err := storages.Create(ctx, storage, v1.CreateOptions{})
-	if err != nil {
-		c.T.Fatalf("Failed to create storage %s/%s: %v", c.Namespace, storage.Name, err)
-	}
-	c.T.Logf("Created storage: %s/%s", c.Namespace, storage.Name)
-	c.Tracker.AddObj(storage)
-}
-
 func (c *Client) CreateTopicOrFail(topic *inteventsv1.Topic) {
 	ctx := context.Background()
 	c.T.Helper()
@@ -180,8 +167,6 @@
 	c.Tracker.AddObj(topic)
 }
 
-=======
->>>>>>> 42a25fe3
 func (c *Client) CreatePullSubscriptionOrFail(pullsubscription *inteventsv1.PullSubscription) {
 	ctx := context.Background()
 	c.T.Helper()
