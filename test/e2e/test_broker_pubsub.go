/*
Copyright 2019 Google LLC

Licensed under the Apache License, Version 2.0 (the "License");
you may not use this file except in compliance with the License.
You may obtain a copy of the License at

    http://www.apache.org/licenses/LICENSE-2.0

Unless required by applicable law or agreed to in writing, software
distributed under the License is distributed on an "AS IS" BASIS,
WITHOUT WARRANTIES OR CONDITIONS OF ANY KIND, either express or implied.
See the License for the specific language governing permissions and
limitations under the License.
*/

package e2e

import (
	"encoding/json"
	"testing"
	"time"

<<<<<<< HEAD
	v1 "k8s.io/api/core/v1"
	eventingv1alpha1 "knative.dev/eventing/pkg/apis/eventing/v1alpha1"
	"knative.dev/eventing/test/base"
	eventingtestresources "knative.dev/eventing/test/base/resources"
	eventingCommon "knative.dev/eventing/test/common"
	duckv1 "knative.dev/pkg/apis/duck/v1"
	pkgTest "knative.dev/pkg/test"
=======
	"k8s.io/apimachinery/pkg/runtime/schema"
	"knative.dev/eventing/test/lib"
	"knative.dev/eventing/test/lib/duck"
	"knative.dev/eventing/test/lib/resources"
>>>>>>> 28976682
	"knative.dev/pkg/test/helpers"

	// The following line to load the gcp plugin (only required to authenticate against GKE clusters).
	_ "k8s.io/client-go/plugin/pkg/client/auth/gcp"

	"github.com/google/knative-gcp/test/e2e/lib"
	"github.com/google/knative-gcp/test/e2e/lib/resources"
)

/*
PubSubWithBrokerTestImpl tests the following scenario:

                          5                 4
                    ------------------   --------------------
                    |                 | |                    |
              1     v	    2         | v        3           |
(Sender) ---> Broker(PubSub) ---> dummyTrigger -------> Knative Service(Receiver)
                    |
                    |    6                   7
                    |-------> respTrigger -------> Service(Target)

Note: the number denotes the sequence of the event that flows in this test case.
*/

func BrokerWithPubSubChannelTestImpl(t *testing.T, packages map[string]string) {
	brokerName := helpers.AppendRandomString("pubsub")
	dummyTriggerName := "dummy-broker-" + brokerName
	respTriggerName := "resp-broker-" + brokerName
	kserviceName := helpers.AppendRandomString("kservice")
	senderName := helpers.AppendRandomString("sender")
	targetName := helpers.AppendRandomString("target")

	client := lib.Setup(t, true)
	defer lib.TearDown(client)

	// Create a new broker.
	// TODO(chizhg): maybe we don't need to create these RBAC resources as they will now be automatically created?
	client.Core.CreateRBACResourcesForBrokers()
	client.Core.CreateBrokerOrFail(brokerName, lib.ChannelTypeMeta)

	client.Core.CreateTriggerOrFail(
		dummyTriggerName,
		eventingtestresources.WithBroker(brokerName),
		eventingtestresources.WithAttributesTriggerFilter(
			"", "",
			map[string]interface{}{"type": "e2e-testing-dummy"}),
		withSubscriberKServiceRefForTrigger(kserviceName),
	)

	// Create a target Job to receive the events.
	job := resources.TargetJob(targetName)
	client.CreateJobOrFail(job, lib.WithServiceForJob(targetName))

	client.Core.CreateTriggerOrFail(
		respTriggerName,
		eventingtestresources.WithBroker(brokerName),
		eventingtestresources.WithAttributesTriggerFilter(
			"", "",
			map[string]interface{}{"type": "e2e-testing-resp"}),
		eventingtestresources.WithSubscriberRefForTrigger(targetName),
	)

	config := map[string]string{
		"namespace":        client.Namespace,
		"kserviceName":     kserviceName,
	}
	for k, v := range packages {
		config[k] = v
	}

	// Create resources.
	brokerInstaller := createResource(client, config, []string{"pubsub_broker", "istio"}, t)
	defer deleteResource(brokerInstaller, t)

	// Wait for broker, trigger, ksvc ready.
	if err := client.Core.WaitForResourceReady(brokerName, eventingCommon.BrokerTypeMeta); err != nil {
		t.Error(err)
	}

	if err := client.Core.WaitForResourcesReady(eventingCommon.TriggerTypeMeta); err != nil {
		t.Error(err)
	}

	if err := client.Core.WaitForResourceReady(kserviceName, lib.KsvcTypeMeta); err != nil {
		t.Error(err)
	}

	// Get broker URL.
<<<<<<< HEAD
	metaAddressable := eventingtestresources.NewMetaResource(brokerName, client.Namespace, eventingCommon.BrokerTypeMeta)
	u, err := base.GetAddressableURI(client.Core.Dynamic, metaAddressable)
=======
	metaAddressable := resources.NewMetaResource(brokerName, client.Namespace, lib.BrokerTypeMeta)
	u, err := duck.GetAddressableURI(client.Dynamic, metaAddressable)
>>>>>>> 28976682
	if err != nil {
		t.Error(err.Error())
	}

	// Just to make sure all resources are ready.
	time.Sleep(5 * time.Second)

	// Create a sender Job to sender the event.
	senderJob := resources.SenderJob(senderName, []v1.EnvVar{{
		Name:  "BROKER_URL",
		Value: u.String(),
	}})
	client.CreateJobOrFail(senderJob)

	// Check if dummy CloudEvent is sent out.
	if done := jobDone(client, senderName, t); !done {
		t.Error("dummy event wasn't sent to broker")
		t.Failed()
	}
	// Check if resp CloudEvent hits the target Service.
	if done := jobDone(client, targetName, t); !done {
		t.Error("resp event didn't hit the target pod")
		t.Failed()
	}
}

// TODO(chizhg): move this to eventing
// withSubscriberKServiceRefForTrigger returns an option that adds a Subscriber Knative Service Ref for the given Trigger.
func withSubscriberKServiceRefForTrigger(name string) eventingtestresources.TriggerOption {
	return func(t *eventingv1alpha1.Trigger) {
		if name != "" {
			t.Spec.Subscriber = duckv1.Destination{
				Ref: pkgTest.CoreV1ObjectReference("Service", "serving.knative.dev/v1", name),
			}
		}
	}
}

func createResource(client *lib.Client, config map[string]string, folders []string, t *testing.T) *lib.Installer {
	installer := lib.NewInstaller(client.Core.Dynamic, config,
		lib.EndToEndConfigYaml(folders)...)
	if err := installer.Do("create"); err != nil {
		t.Errorf("failed to create, %s", err)
		return nil
	}
	return installer
}

func deleteResource(installer *lib.Installer, t *testing.T) {
	if err := installer.Do("delete"); err != nil {
		t.Errorf("failed to delete, %s", err)
	}
	// Wait for resources to be deleted.
	time.Sleep(15 * time.Second)
}

func jobDone(client *lib.Client, podName string, t *testing.T) bool {
	msg, err := client.WaitUntilJobDone(client.Namespace, podName)
	if err != nil {
		t.Error(err)
		return false
	}
	if msg == "" {
		t.Error("No terminating message from the pod")
		return false
	} else {
		out := &lib.TargetOutput{}
		if err := json.Unmarshal([]byte(msg), out); err != nil {
			t.Error(err)
			return false
		}
		if !out.Success {
			if logs, err := client.LogsFor(client.Namespace, podName, lib.JobTypeMeta); err != nil {
				t.Error(err)
			} else {
				t.Logf("job: %s\n", logs)
			}
			return false
		}
	}
	return true
}<|MERGE_RESOLUTION|>--- conflicted
+++ resolved
@@ -21,20 +21,10 @@
 	"testing"
 	"time"
 
-<<<<<<< HEAD
 	v1 "k8s.io/api/core/v1"
-	eventingv1alpha1 "knative.dev/eventing/pkg/apis/eventing/v1alpha1"
-	"knative.dev/eventing/test/base"
-	eventingtestresources "knative.dev/eventing/test/base/resources"
-	eventingCommon "knative.dev/eventing/test/common"
-	duckv1 "knative.dev/pkg/apis/duck/v1"
-	pkgTest "knative.dev/pkg/test"
-=======
-	"k8s.io/apimachinery/pkg/runtime/schema"
-	"knative.dev/eventing/test/lib"
+	eventingtestlib "knative.dev/eventing/test/lib"
 	"knative.dev/eventing/test/lib/duck"
-	"knative.dev/eventing/test/lib/resources"
->>>>>>> 28976682
+	eventingtestresources "knative.dev/eventing/test/lib/resources"
 	"knative.dev/pkg/test/helpers"
 
 	// The following line to load the gcp plugin (only required to authenticate against GKE clusters).
@@ -81,11 +71,14 @@
 		eventingtestresources.WithAttributesTriggerFilter(
 			"", "",
 			map[string]interface{}{"type": "e2e-testing-dummy"}),
-		withSubscriberKServiceRefForTrigger(kserviceName),
+		eventingtestresources.WithSubscriberKServiceRefForTrigger(kserviceName),
 	)
 
 	// Create a target Job to receive the events.
-	job := resources.TargetJob(targetName)
+	job := resources.TargetJob(targetName, []v1.EnvVar{{
+		Name:  "TARGET",
+		Value: "falldown",
+	}})
 	client.CreateJobOrFail(job, lib.WithServiceForJob(targetName))
 
 	client.Core.CreateTriggerOrFail(
@@ -94,7 +87,7 @@
 		eventingtestresources.WithAttributesTriggerFilter(
 			"", "",
 			map[string]interface{}{"type": "e2e-testing-resp"}),
-		eventingtestresources.WithSubscriberRefForTrigger(targetName),
+		eventingtestresources.WithSubscriberServiceRefForTrigger(targetName),
 	)
 
 	config := map[string]string{
@@ -110,11 +103,11 @@
 	defer deleteResource(brokerInstaller, t)
 
 	// Wait for broker, trigger, ksvc ready.
-	if err := client.Core.WaitForResourceReady(brokerName, eventingCommon.BrokerTypeMeta); err != nil {
+	if err := client.Core.WaitForResourceReady(brokerName, eventingtestlib.BrokerTypeMeta); err != nil {
 		t.Error(err)
 	}
 
-	if err := client.Core.WaitForResourcesReady(eventingCommon.TriggerTypeMeta); err != nil {
+	if err := client.Core.WaitForResourcesReady(eventingtestlib.TriggerTypeMeta); err != nil {
 		t.Error(err)
 	}
 
@@ -123,13 +116,8 @@
 	}
 
 	// Get broker URL.
-<<<<<<< HEAD
-	metaAddressable := eventingtestresources.NewMetaResource(brokerName, client.Namespace, eventingCommon.BrokerTypeMeta)
-	u, err := base.GetAddressableURI(client.Core.Dynamic, metaAddressable)
-=======
-	metaAddressable := resources.NewMetaResource(brokerName, client.Namespace, lib.BrokerTypeMeta)
-	u, err := duck.GetAddressableURI(client.Dynamic, metaAddressable)
->>>>>>> 28976682
+	metaAddressable := eventingtestresources.NewMetaResource(brokerName, client.Namespace, eventingtestlib.BrokerTypeMeta)
+	u, err := duck.GetAddressableURI(client.Core.Dynamic, metaAddressable)
 	if err != nil {
 		t.Error(err.Error())
 	}
@@ -153,18 +141,6 @@
 	if done := jobDone(client, targetName, t); !done {
 		t.Error("resp event didn't hit the target pod")
 		t.Failed()
-	}
-}
-
-// TODO(chizhg): move this to eventing
-// withSubscriberKServiceRefForTrigger returns an option that adds a Subscriber Knative Service Ref for the given Trigger.
-func withSubscriberKServiceRefForTrigger(name string) eventingtestresources.TriggerOption {
-	return func(t *eventingv1alpha1.Trigger) {
-		if name != "" {
-			t.Spec.Subscriber = duckv1.Destination{
-				Ref: pkgTest.CoreV1ObjectReference("Service", "serving.knative.dev/v1", name),
-			}
-		}
 	}
 }
 
