/*
Copyright 2020 Google LLC

Licensed under the Apache License, Version 2.0 (the "License");
you may not use this file except in compliance with the License.
You may obtain a copy of the License at

    http://www.apache.org/licenses/LICENSE-2.0

Unless required by applicable law or agreed to in writing, software
distributed under the License is distributed on an "AS IS" BASIS,
WITHOUT WARRANTIES OR CONDITIONS OF ANY KIND, either express or implied.
See the License for the specific language governing permissions and
limitations under the License.
*/

package helpers

import (
	"context"
	"encoding/json"
	"errors"
	"fmt"
	"net/url"
	"os"
	"time"

	"cloud.google.com/go/pubsub"
	v1 "k8s.io/api/core/v1"
	eventingv1beta1 "knative.dev/eventing/pkg/apis/eventing/v1beta1"
	eventingtestlib "knative.dev/eventing/test/lib"
	eventingtestresources "knative.dev/eventing/test/lib/resources"
	"knative.dev/pkg/test/helpers"

	// The following line to load the gcp plugin (only required to authenticate against GKE clusters).
	_ "k8s.io/client-go/plugin/pkg/client/auth/gcp"

	"github.com/google/knative-gcp/pkg/apis/events/v1beta1"
	"github.com/google/knative-gcp/test/e2e/lib"
	"github.com/google/knative-gcp/test/e2e/lib/resources"
)

/*
 BrokerEventTransformationTestHelper provides the helper methods which test the following scenario:

                              5                   4
                    ------------------   --------------------
                    |                 | |                    |
          1         v	      2       | v         3          |
(Sender or Source) --->   Broker ---> trigger -------> Knative Service(Receiver)
                    |
                    |    6                   7
                    |-------> respTrigger -------> Service(Target)

Note: the number denotes the sequence of the event that flows in this test case.
*/

func BrokerEventTransformationTestHelper(client *lib.Client, brokerURL url.URL, brokerName string) {
	client.T.Helper()
	senderName := helpers.AppendRandomString("sender")
	targetName := helpers.AppendRandomString("target")

	// Create a target Job to receive the events.
	makeTargetJobOrDie(client, targetName)

	// Create the Knative Service.
	kserviceName := CreateKService(client, "receiver")

	// Create a Trigger with the Knative Service subscriber.
	triggerFilter := eventingtestresources.WithAttributesTriggerFilterV1Beta1(
		eventingv1beta1.TriggerAnyFilter, eventingv1beta1.TriggerAnyFilter,
		map[string]interface{}{"type": lib.E2EDummyEventType})
	createTriggerWithKServiceSubscriber(client, brokerName, kserviceName, triggerFilter)

	// Create a Trigger with the target Service subscriber.
	respTriggerFilter := eventingtestresources.WithAttributesTriggerFilterV1Beta1(
		eventingv1beta1.TriggerAnyFilter, eventingv1beta1.TriggerAnyFilter,
		map[string]interface{}{"type": lib.E2EDummyRespEventType})
	createTriggerWithTargetServiceSubscriber(client, brokerName, targetName, respTriggerFilter)

	// Wait for ksvc, trigger ready.
	client.Core.WaitForResourceReadyOrFail(kserviceName, lib.KsvcTypeMeta)
	client.Core.WaitForResourcesReadyOrFail(eventingtestlib.TriggerTypeMeta)

	// Just to make sure all resources are ready.
	time.Sleep(5 * time.Second)

	// Create a sender Job to sender the event.
	senderJob := resources.SenderJob(senderName, []v1.EnvVar{{
		Name:  "BROKER_URL",
		Value: brokerURL.String(),
	}})
	client.CreateJobOrFail(senderJob)

	// Check if dummy CloudEvent is sent out.
	if done := jobDone(client, senderName); !done {
		client.T.Error("dummy event wasn't sent to broker")
		client.T.Failed()
	}
	// Check if resp CloudEvent hits the target Service.
	if done := jobDone(client, targetName); !done {
		client.T.Error("resp event didn't hit the target pod")
		client.T.Failed()
	}
}

func BrokerEventTransformationTracingTestHelper(client *lib.Client, projectID string, brokerURL url.URL, brokerName string) {
	client.T.Helper()
	senderName := helpers.AppendRandomString("sender")
	targetName := helpers.AppendRandomString("target")

	// Create a target Job to receive the events.
	makeTargetJobOrDie(client, targetName)

	// Create the Knative Service.
	kserviceName := CreateKService(client, "receiver")

	// Create a Trigger with the Knative Service subscriber.
	triggerFilter := eventingtestresources.WithAttributesTriggerFilterV1Beta1(
		eventingv1beta1.TriggerAnyFilter, eventingv1beta1.TriggerAnyFilter,
		map[string]interface{}{"type": lib.E2EDummyEventType})
	trigger := createTriggerWithKServiceSubscriber(client, brokerName, kserviceName, triggerFilter)

	// Create a Trigger with the target Service subscriber.
	respTriggerFilter := eventingtestresources.WithAttributesTriggerFilterV1Beta1(
		eventingv1beta1.TriggerAnyFilter, eventingv1beta1.TriggerAnyFilter,
		map[string]interface{}{"type": lib.E2EDummyRespEventType})
	respTrigger := createTriggerWithTargetServiceSubscriber(client, brokerName, targetName, respTriggerFilter)

	// Wait for ksvc, trigger ready.
	client.Core.WaitForResourceReadyOrFail(kserviceName, lib.KsvcTypeMeta)
	client.Core.WaitForResourcesReadyOrFail(eventingtestlib.TriggerTypeMeta)

	// Just to make sure all resources are ready.
	time.Sleep(5 * time.Second)

	// Create a sender Job to sender the event.
	senderJob := resources.SenderJob(senderName, []v1.EnvVar{{
		Name:  "BROKER_URL",
		Value: brokerURL.String(),
	}})
	client.CreateJobOrFail(senderJob)

	// Check if dummy CloudEvent is sent out.
	senderOutput := new(lib.SenderOutput)
	if err := jobOutput(client, senderName, senderOutput); err != nil {
		client.T.Errorf("dummy event wasn't sent to broker: %v", err)
		client.T.Failed()
	}
	// Check if resp CloudEvent hits the target Service.
	if done := jobDone(client, targetName); !done {
		client.T.Error("resp event didn't hit the target pod")
		client.T.Failed()
	}
	testTree := BrokerTestTree(client.Namespace, brokerName, trigger.Name, respTrigger.Name)
	VerifyTrace(client.T, testTree, projectID, senderOutput.TraceID)
}

func BrokerEventTransformationTestWithPubSubSourceHelper(client *lib.Client, authConfig lib.AuthConfig, brokerURL url.URL, brokerName string) {
	client.T.Helper()
	project := os.Getenv(lib.ProwProjectKey)
	topicName, deleteTopic := lib.MakeTopicOrDie(client.T)
	defer deleteTopic()

	psName := helpers.AppendRandomString(topicName + "-pubsub")
	targetName := helpers.AppendRandomString(topicName + "-target")
	data := fmt.Sprintf(`{"topic":%s}`, topicName)
	source := v1beta1.CloudPubSubSourceEventSource(project, topicName)

	// Create a target PubSub Job to receive the events.
	lib.MakePubSubTargetJobOrDie(client, source, targetName, lib.E2EPubSubRespEventType)
	// Create the Knative Service.
	kserviceName := CreateKService(client, "pubsub_receiver")

	// Create a Trigger with the Knative Service subscriber.
	triggerFilter := eventingtestresources.WithAttributesTriggerFilterV1Beta1(
		eventingv1beta1.TriggerAnyFilter,
		v1beta1.CloudPubSubSourcePublish,
		map[string]interface{}{})
	createTriggerWithKServiceSubscriber(client, brokerName, kserviceName, triggerFilter)

	// Create a Trigger with the target Service subscriber.
	respTriggerFilter := eventingtestresources.WithAttributesTriggerFilterV1Beta1(
		eventingv1beta1.TriggerAnyFilter,
		lib.E2EPubSubRespEventType,
		map[string]interface{}{})
	createTriggerWithTargetServiceSubscriber(client, brokerName, targetName, respTriggerFilter)

	// Wait for ksvc, trigger ready.
	client.Core.WaitForResourceReadyOrFail(kserviceName, lib.KsvcTypeMeta)
	client.Core.WaitForResourcesReadyOrFail(eventingtestlib.TriggerTypeMeta)

	// Just to make sure all resources are ready.
	time.Sleep(5 * time.Second)

	// Create the PubSub source.
	lib.MakePubSubOrDie(client,
		lib.BrokerGVK,
		psName,
		brokerName,
		topicName,
		authConfig.PubsubServiceAccount,
	)

	topic := lib.GetTopic(client.T, topicName)

	r := topic.Publish(context.TODO(), &pubsub.Message{
		Data: []byte(data),
	})

	_, err := r.Get(context.TODO())
	if err != nil {
		client.T.Logf("%s", err)
	}

	// Check if resp CloudEvent hits the target Service.
	if done := jobDone(client, targetName); !done {
		client.T.Error("resp event didn't hit the target pod")
		client.T.Failed()
	}
}

func BrokerEventTransformationTestWithStorageSourceHelper(client *lib.Client, authConfig lib.AuthConfig, brokerURL url.URL, brokerName string) {
	client.T.Helper()
	ctx := context.Background()
	project := os.Getenv(lib.ProwProjectKey)

	bucketName := lib.MakeBucket(ctx, client.T, project)
	storageName := helpers.AppendRandomString(bucketName + "-storage")
	targetName := helpers.AppendRandomString(bucketName + "-target")
	source := v1beta1.CloudStorageSourceEventSource(bucketName)
	fileName := helpers.AppendRandomString("test-file-for-storage")
	// Create a target StorageJob to receive the events.
	lib.MakeStorageJobOrDie(client, source, fileName, targetName, lib.E2EStorageRespEventType)
	// Create the Knative Service.
	kserviceName := CreateKService(client, "storage_receiver")

	// Create a Trigger with the Knative Service subscriber.
	triggerFilter := eventingtestresources.WithAttributesTriggerFilterV1Beta1(
		eventingv1beta1.TriggerAnyFilter,
		v1beta1.CloudStorageSourceFinalize,
		map[string]interface{}{})
	createTriggerWithKServiceSubscriber(client, brokerName, kserviceName, triggerFilter)

	// Create a Trigger with the target Service subscriber.
	respTriggerFilter := eventingtestresources.WithAttributesTriggerFilterV1Beta1(
		eventingv1beta1.TriggerAnyFilter,
		lib.E2EStorageRespEventType,
		map[string]interface{}{})
	createTriggerWithTargetServiceSubscriber(client, brokerName, targetName, respTriggerFilter)

	// Wait for ksvc, trigger ready.
	client.Core.WaitForResourceReadyOrFail(kserviceName, lib.KsvcTypeMeta)
	client.Core.WaitForResourcesReadyOrFail(eventingtestlib.TriggerTypeMeta)

	// Just to make sure all resources are ready.
	time.Sleep(5 * time.Second)

	// Create the Storage source.
	lib.MakeStorageOrDie(
		client,
		lib.BrokerGVK,
		bucketName,
		storageName,
		brokerName,
		authConfig.PubsubServiceAccount,
	)

	// Add a random name file in the bucket
	lib.AddRandomFile(ctx, client.T, bucketName, fileName, project)

	// Check if resp CloudEvent hits the target Service.
	if done := jobDone(client, targetName); !done {
		client.T.Error("resp event didn't hit the target pod")
	}
}

func BrokerEventTransformationTestWithAuditLogsSourceHelper(client *lib.Client, authConfig lib.AuthConfig, brokerURL url.URL, brokerName string) {
	client.T.Helper()
	project := os.Getenv(lib.ProwProjectKey)

	auditlogsName := helpers.AppendRandomString("auditlogs-e2e-test")
	targetName := helpers.AppendRandomString(auditlogsName + "-target")
	topicName := helpers.AppendRandomString(auditlogsName + "-topic")
	resourceName := fmt.Sprintf("projects/%s/topics/%s", project, topicName)
	// Create a target Job to receive the events.
	lib.MakeAuditLogsJobOrDie(client, lib.PubSubCreateTopicMethodName, project, resourceName, lib.PubSubServiceName, targetName, lib.E2EAuditLogsRespType)
	// Create the Knative Service.
	kserviceName := CreateKService(client, "auditlogs_receiver")

	// Create a Trigger with the Knative Service subscriber.
	triggerFilter := eventingtestresources.WithAttributesTriggerFilterV1Beta1(
		eventingv1beta1.TriggerAnyFilter,
		v1beta1.CloudAuditLogsSourceEvent,
		map[string]interface{}{})
	createTriggerWithKServiceSubscriber(client, brokerName, kserviceName, triggerFilter)

	// Create a Trigger with the target Service subscriber.
	respTriggerFilter := eventingtestresources.WithAttributesTriggerFilterV1Beta1(
		eventingv1beta1.TriggerAnyFilter,
		lib.E2EAuditLogsRespType,
		map[string]interface{}{})
	createTriggerWithTargetServiceSubscriber(client, brokerName, targetName, respTriggerFilter)

	// Wait for ksvc, trigger ready.
	client.Core.WaitForResourceReadyOrFail(kserviceName, lib.KsvcTypeMeta)
	client.Core.WaitForResourcesReadyOrFail(eventingtestlib.TriggerTypeMeta)
	// Just to make sure all resources are ready.
	time.Sleep(5 * time.Second)

	// Create the CloudAuditLogsSource.
	lib.MakeAuditLogsOrDie(client,
		lib.BrokerGVK,
		auditlogsName,
		lib.PubSubCreateTopicMethodName,
		project,
		resourceName,
		lib.PubSubServiceName,
		brokerName,
		authConfig.PubsubServiceAccount,
	)

	client.Core.WaitForResourceReadyOrFail(auditlogsName, lib.CloudAuditLogsSourceTypeMeta)

	// Audit logs source misses the topic which gets created shortly after the source becomes ready. Need to wait for a few seconds.
	time.Sleep(resources.WaitCALTime)

	topicName, deleteTopic := lib.MakeTopicWithNameOrDie(client.T, topicName)
	defer deleteTopic()

	// Check if resp CloudEvent hits the target Service.
	if done := jobDone(client, targetName); !done {
		client.T.Error("resp event didn't hit the target pod")
		client.T.Failed()
	}
}

func BrokerEventTransformationTestWithSchedulerSourceHelper(client *lib.Client, authConfig lib.AuthConfig, brokerURL url.URL, brokerName string) {
	client.T.Helper()
	data := helpers.AppendRandomString("scheduler-source-with-broker")
	schedulerName := helpers.AppendRandomString("scheduler-e2e-test")
	targetName := helpers.AppendRandomString(schedulerName + "-target")

	lib.MakeSchedulerJobOrDie(client, data, targetName, lib.E2ESchedulerRespType)
	// Create the Knative Service.
	kserviceName := CreateKService(client, "scheduler_receiver")

	// Create a Trigger with the Knative Service subscriber.
	triggerFilter := eventingtestresources.WithAttributesTriggerFilterV1Beta1(
		eventingv1beta1.TriggerAnyFilter,
		v1beta1.CloudSchedulerSourceExecute,
		map[string]interface{}{})
	createTriggerWithKServiceSubscriber(client, brokerName, kserviceName, triggerFilter)

	// Create a Trigger with the target Service subscriber.
	respTriggerFilter := eventingtestresources.WithAttributesTriggerFilterV1Beta1(
		eventingv1beta1.TriggerAnyFilter,
		lib.E2ESchedulerRespType,
		map[string]interface{}{})
	createTriggerWithTargetServiceSubscriber(client, brokerName, targetName, respTriggerFilter)

	// Wait for ksvc, trigger ready.
	client.Core.WaitForResourceReadyOrFail(kserviceName, lib.KsvcTypeMeta)
	client.Core.WaitForResourcesReadyOrFail(eventingtestlib.TriggerTypeMeta)
	// Just to make sure all resources are ready.

	// Just to make sure all resources are ready.
	time.Sleep(5 * time.Second)

	// Create the CloudSchedulerSource.
	lib.MakeSchedulerOrDie(client, lib.BrokerGVK, schedulerName, data, brokerName, authConfig.PubsubServiceAccount)

	// Check if resp CloudEvent hits the target Service.
	if done := jobDone(client, targetName); !done {
		client.T.Error("resp event didn't hit the target pod")
		client.T.Failed()
	}
}

func CreateKService(client *lib.Client, imageName string) string {
	client.T.Helper()
	kserviceName := helpers.AppendRandomString("kservice")
	// Create the Knative Service.
	kservice := resources.ReceiverKService(
		kserviceName, client.Namespace, imageName)
	client.CreateUnstructuredObjOrFail(kservice)
	return kserviceName

}

func createTriggerWithKServiceSubscriber(client *lib.Client,
	brokerName, kserviceName string,
<<<<<<< HEAD
	triggerFilter eventingtestresources.TriggerOptionV1Beta1) *eventingv1beta1.Trigger {
	client.T.Helper()
	// Please refer to the graph in the file to check what dummy trigger is used for.
	triggerName := "trigger-broker-" + brokerName
	return client.Core.CreateTriggerOrFailV1Beta1(
=======
	triggerFilter eventingtestresources.TriggerOptionV1Beta1) {
	client.T.Helper()
	// Please refer to the graph in the file to check what dummy trigger is used for.
	triggerName := "trigger-broker-" + brokerName
	client.Core.CreateTriggerOrFailV1Beta1(
>>>>>>> 181ebf42
		triggerName,
		eventingtestresources.WithBrokerV1Beta1(brokerName),
		triggerFilter,
		eventingtestresources.WithSubscriberServiceRefForTriggerV1Beta1(kserviceName),
	)
}

func createTriggerWithTargetServiceSubscriber(client *lib.Client,
	brokerName, targetName string,
<<<<<<< HEAD
	triggerFilter eventingtestresources.TriggerOptionV1Beta1) *eventingv1beta1.Trigger {
	client.T.Helper()
	respTriggerName := "resp-broker-" + brokerName
	return client.Core.CreateTriggerOrFailV1Beta1(
=======
	triggerFilter eventingtestresources.TriggerOptionV1Beta1) {
	client.T.Helper()
	respTriggerName := "resp-broker-" + brokerName
	client.Core.CreateTriggerOrFailV1Beta1(
>>>>>>> 181ebf42
		respTriggerName,
		eventingtestresources.WithBrokerV1Beta1(brokerName),
		triggerFilter,
		eventingtestresources.WithSubscriberServiceRefForTriggerV1Beta1(targetName),
	)
}

func makeTargetJobOrDie(client *lib.Client, targetName string) {
	client.T.Helper()
	job := resources.TargetJob(targetName, []v1.EnvVar{{
		// TIME (used in knockdown.Config) is the timeout for the target to receive event.
		Name:  "TIME",
		Value: "2m",
	}})
	client.CreateJobOrFail(job, lib.WithServiceForJob(targetName))
}

func jobDone(client *lib.Client, podName string) bool {
	client.T.Helper()
	out := &lib.TargetOutput{}
	if err := jobOutput(client, podName, out); err != nil {
		client.T.Error(err)
		return false
	}
	return true
}

func jobOutput(client *lib.Client, podName string, out lib.Output) error {
	client.T.Helper()
	msg, err := client.WaitUntilJobDone(client.Namespace, podName)
	if err != nil {
		return err
	}
	if msg == "" {
		return errors.New("no terminating message from the pod")
	}

	if err := json.Unmarshal([]byte(msg), out); err != nil {
		return err
	}
	if !out.Successful() {
		if logs, err := client.LogsFor(client.Namespace, podName, lib.JobTypeMeta); err != nil {
			return err
		} else {
			return fmt.Errorf("job: %s\n", logs)
		}
	}
	return nil
}<|MERGE_RESOLUTION|>--- conflicted
+++ resolved
@@ -390,19 +390,11 @@
 
 func createTriggerWithKServiceSubscriber(client *lib.Client,
 	brokerName, kserviceName string,
-<<<<<<< HEAD
 	triggerFilter eventingtestresources.TriggerOptionV1Beta1) *eventingv1beta1.Trigger {
 	client.T.Helper()
 	// Please refer to the graph in the file to check what dummy trigger is used for.
 	triggerName := "trigger-broker-" + brokerName
 	return client.Core.CreateTriggerOrFailV1Beta1(
-=======
-	triggerFilter eventingtestresources.TriggerOptionV1Beta1) {
-	client.T.Helper()
-	// Please refer to the graph in the file to check what dummy trigger is used for.
-	triggerName := "trigger-broker-" + brokerName
-	client.Core.CreateTriggerOrFailV1Beta1(
->>>>>>> 181ebf42
 		triggerName,
 		eventingtestresources.WithBrokerV1Beta1(brokerName),
 		triggerFilter,
@@ -412,17 +404,10 @@
 
 func createTriggerWithTargetServiceSubscriber(client *lib.Client,
 	brokerName, targetName string,
-<<<<<<< HEAD
 	triggerFilter eventingtestresources.TriggerOptionV1Beta1) *eventingv1beta1.Trigger {
 	client.T.Helper()
 	respTriggerName := "resp-broker-" + brokerName
 	return client.Core.CreateTriggerOrFailV1Beta1(
-=======
-	triggerFilter eventingtestresources.TriggerOptionV1Beta1) {
-	client.T.Helper()
-	respTriggerName := "resp-broker-" + brokerName
-	client.Core.CreateTriggerOrFailV1Beta1(
->>>>>>> 181ebf42
 		respTriggerName,
 		eventingtestresources.WithBrokerV1Beta1(brokerName),
 		triggerFilter,
