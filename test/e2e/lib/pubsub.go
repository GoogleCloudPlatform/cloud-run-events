/*
Copyright 2020 Google LLC

Licensed under the Apache License, Version 2.0 (the "License");
you may not use this file except in compliance with the License.
You may obtain a copy of the License at

    http://www.apache.org/licenses/LICENSE-2.0

Unless required by applicable law or agreed to in writing, software
distributed under the License is distributed on an "AS IS" BASIS,
WITHOUT WARRANTIES OR CONDITIONS OF ANY KIND, either express or implied.
See the License for the specific language governing permissions and
limitations under the License.
*/

package lib

import (
<<<<<<< HEAD
	v1 "k8s.io/api/core/v1"
=======
>>>>>>> 2012addf
	"net/http"
	"os"
	"testing"
	"time"

	"github.com/google/knative-gcp/test/e2e/lib/resources"
	v1 "k8s.io/api/core/v1"

	"github.com/google/knative-gcp/pkg/apis/events/v1alpha1"
	kngcptesting "github.com/google/knative-gcp/pkg/reconciler/testing"
	"github.com/google/knative-gcp/test/e2e/lib/metrics"
	"github.com/google/knative-gcp/test/e2e/lib/resources"
	metav1 "k8s.io/apimachinery/pkg/apis/meta/v1"
	pkgmetrics "knative.dev/pkg/metrics"
)

func MakePubSubOrDie(client *Client,
	sinkGVK metav1.GroupVersionKind,
	psName, sinkName, topicName, pubsubServiceAccount string,
	so ...kngcptesting.CloudPubSubSourceOption,
) {
	client.T.Helper()
	so = append(so, kngcptesting.WithCloudPubSubSourceSink(sinkGVK, sinkName))
	so = append(so, kngcptesting.WithCloudPubSubSourceTopic(topicName))
	so = append(so, kngcptesting.WithCloudPubSubSourceGCPServiceAccount(pubsubServiceAccount))
	eventsPubSub := kngcptesting.NewCloudPubSubSource(psName, client.Namespace, so...)
	client.CreatePubSubOrFail(eventsPubSub)

	client.Core.WaitForResourceReadyOrFail(psName, CloudPubSubSourceTypeMeta)
}

func MakePubSubTargetJobOrDie(client *Client, source, targetName, eventType string) {
	client.T.Helper()
	job := resources.PubSubTargetJob(targetName, []v1.EnvVar{
		{
			Name:  "TYPE",
			Value: eventType,
		},
		{
			Name:  "SOURCE",
			Value: source,
		}, {
			Name:  "TIME",
			Value: "6m",
		}})
	client.CreateJobOrFail(job, WithServiceForJob(targetName))
}

func AssertMetrics(t *testing.T, client *Client, topicName, psName string) {
	t.Helper()
	sleepTime := 1 * time.Minute
	t.Logf("Sleeping %s to make sure metrics were pushed to stackdriver", sleepTime.String())
	time.Sleep(sleepTime)

	// If we reach this point, the projectID should have been set.
	projectID := os.Getenv(ProwProjectKey)
	f := map[string]interface{}{
		"metric.type":                 EventCountMetricType,
		"resource.type":               GlobalMetricResourceType,
		"metric.label.resource_group": PubsubResourceGroup,
		"metric.label.event_type":     v1alpha1.CloudPubSubSourcePublish,
		"metric.label.event_source":   v1alpha1.CloudPubSubSourceEventSource(projectID, topicName),
		"metric.label.namespace_name": client.Namespace,
		"metric.label.name":           psName,
		// We exit the target image before sending a response, thus check for 500.
		"metric.label.response_code":       http.StatusInternalServerError,
		"metric.label.response_code_class": pkgmetrics.ResponseCodeClass(http.StatusInternalServerError),
	}

	filter := metrics.StringifyStackDriverFilter(f)
	t.Logf("Filter expression: %s", filter)

	actualCount, err := client.StackDriverEventCountMetricFor(client.Namespace, projectID, filter)
	if err != nil {
		t.Errorf("failed to get stackdriver event count metric: %v", err)
		t.Fail()
	}
	expectedCount := int64(1)
	if *actualCount != expectedCount {
		t.Errorf("Actual count different than expected count, actual: %d, expected: %d", actualCount, expectedCount)
		t.Fail()
	}
}<|MERGE_RESOLUTION|>--- conflicted
+++ resolved
@@ -17,16 +17,11 @@
 package lib
 
 import (
-<<<<<<< HEAD
-	v1 "k8s.io/api/core/v1"
-=======
->>>>>>> 2012addf
 	"net/http"
 	"os"
 	"testing"
 	"time"
 
-	"github.com/google/knative-gcp/test/e2e/lib/resources"
 	v1 "k8s.io/api/core/v1"
 
 	"github.com/google/knative-gcp/pkg/apis/events/v1alpha1"
