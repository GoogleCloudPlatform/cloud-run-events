// +build e2e

/*
Copyright 2019 Google LLC

Licensed under the Apache License, Version 2.0 (the "License");
you may not use this file except in compliance with the License.
You may obtain a copy of the License at

    http://www.apache.org/licenses/LICENSE-2.0

Unless required by applicable law or agreed to in writing, software
distributed under the License is distributed on an "AS IS" BASIS,
WITHOUT WARRANTIES OR CONDITIONS OF ANY KIND, either express or implied.
See the License for the specific language governing permissions and
limitations under the License.
*/

package e2e

import (
	"testing"

	cloudevents "github.com/cloudevents/sdk-go"
	metav1 "k8s.io/apimachinery/pkg/apis/meta/v1"
	conformancehelpers "knative.dev/eventing/test/conformance/helpers"
	e2ehelpers "knative.dev/eventing/test/e2e/helpers"
	eventingtestlib "knative.dev/eventing/test/lib"
	"knative.dev/pkg/test/logstream"

	messagingv1alpha1 "github.com/google/knative-gcp/pkg/apis/messaging/v1alpha1"
	"github.com/google/knative-gcp/test/e2e/lib"
)

// All e2e tests go below:

// TestSmoke makes sure we can run tests.
func TestSmokeChannel(t *testing.T) {
	cancel := logstream.Start(t)
	defer cancel()
	SmokeTestChannelImpl(t, authConfig)
}

func TestSingleBinaryEventForChannel(t *testing.T) {
	if authConfig.WorkloadIdentity {
		t.Skip("Skip broker related test when workloadIdentity is enabled, issue: https://github.com/google/knative-gcp/issues/746")
	}
	t.Skip("Skipping until https://github.com/google/knative-gcp/issues/486 is fixed.")
	cancel := logstream.Start(t)
	defer cancel()
	e2ehelpers.SingleEventForChannelTestHelper(t, cloudevents.Binary, "v1alpha1", "", channelTestRunner, lib.DuplicatePubSubSecret)
}

func TestSingleStructuredEventForChannel(t *testing.T) {
	if authConfig.WorkloadIdentity {
		t.Skip("Skip broker related test when workloadIdentity is enabled, issue: https://github.com/google/knative-gcp/issues/746")
	}
	t.Skip("Skipping until https://github.com/google/knative-gcp/issues/486 is fixed.")
	cancel := logstream.Start(t)
	defer cancel()
	e2ehelpers.SingleEventForChannelTestHelper(t, cloudevents.Structured, "v1alpha1", "", channelTestRunner, lib.DuplicatePubSubSecret)
}

func TestChannelClusterDefaulter(t *testing.T) {
	if authConfig.WorkloadIdentity {
		t.Skip("Skip broker related test when workloadIdentity is enabled, issue: https://github.com/google/knative-gcp/issues/746")
	}
	t.Skip("Skipping until https://github.com/knative/eventing-contrib/issues/627 is fixed")
	cancel := logstream.Start(t)
	defer cancel()
	e2ehelpers.ChannelClusterDefaulterTestHelper(t, channelTestRunner, lib.DuplicatePubSubSecret)
}

func TestChannelNamespaceDefaulter(t *testing.T) {
	if authConfig.WorkloadIdentity {
		t.Skip("Skip broker related test when workloadIdentity is enabled, issue: https://github.com/google/knative-gcp/issues/746")
	}
	t.Skip("Skipping until https://github.com/knative/eventing-contrib/issues/627 is fixed")
	cancel := logstream.Start(t)
	defer cancel()
	e2ehelpers.ChannelNamespaceDefaulterTestHelper(t, channelTestRunner, lib.DuplicatePubSubSecret)
}

func TestEventTransformationForSubscription(t *testing.T) {
	if authConfig.WorkloadIdentity {
		t.Skip("Skip broker related test when workloadIdentity is enabled, issue: https://github.com/google/knative-gcp/issues/746")
	}
	cancel := logstream.Start(t)
	defer cancel()
	e2ehelpers.EventTransformationForSubscriptionTestHelper(t, channelTestRunner, lib.DuplicatePubSubSecret)
}

func TestChannelChain(t *testing.T) {
	if authConfig.WorkloadIdentity {
		t.Skip("Skip broker related test when workloadIdentity is enabled, issue: https://github.com/google/knative-gcp/issues/746")
	}
	cancel := logstream.Start(t)
	defer cancel()
	e2ehelpers.ChannelChainTestHelper(t, channelTestRunner, lib.DuplicatePubSubSecret)
}

func TestEventTransformationForTrigger(t *testing.T) {
	if authConfig.WorkloadIdentity {
		t.Skip("Skip broker related test when workloadIdentity is enabled, issue: https://github.com/google/knative-gcp/issues/746")
	}
	cancel := logstream.Start(t)
	defer cancel()
	e2ehelpers.EventTransformationForTriggerTestHelper(t, "ChannelBasedBroker" /*brokerClass*/, channelTestRunner, lib.DuplicatePubSubSecret)
}

func TestBrokerChannelFlow(t *testing.T) {
	if authConfig.WorkloadIdentity {
		t.Skip("Skip broker related test when workloadIdentity is enabled, issue: https://github.com/google/knative-gcp/issues/746")
	}
	cancel := logstream.Start(t)
	defer cancel()
	e2ehelpers.BrokerChannelFlowTestHelper(t, "ChannelBasedBroker" /*brokerClass*/, channelTestRunner, lib.DuplicatePubSubSecret)
}

func TestChannelDeadLetterSink(t *testing.T) {
	if authConfig.WorkloadIdentity {
		t.Skip("Skip broker related test when workloadIdentity is enabled, issue: https://github.com/google/knative-gcp/issues/746")
	}
	t.Skip("Skipping until https://github.com/google/knative-gcp/issues/485 is fixed.")
	cancel := logstream.Start(t)
	defer cancel()
	e2ehelpers.ChannelDeadLetterSinkTestHelper(t, channelTestRunner, lib.DuplicatePubSubSecret)
}

func TestBrokerDeadLetterSink(t *testing.T) {
	if authConfig.WorkloadIdentity {
		t.Skip("Skip broker related test when workloadIdentity is enabled, issue: https://github.com/google/knative-gcp/issues/746")
	}
	t.Skip("Skipping until https://github.com/google/knative-gcp/issues/485 is fixed.")
	cancel := logstream.Start(t)
	defer cancel()
	e2ehelpers.BrokerDeadLetterSinkTestHelper(t, "ChannelBasedBroker" /*brokerClass*/, channelTestRunner, lib.DuplicatePubSubSecret)
}

func TestBrokerTracing(t *testing.T) {
	t.Skip("Skipping tracing tests due to flakiness. See https://github.com/google/knative-gcp/issues/818.")
	if authConfig.WorkloadIdentity {
		t.Skip("Skip broker related test when workloadIdentity is enabled, issue: https://github.com/google/knative-gcp/issues/746")
	}
	cancel := logstream.Start(t)
	defer cancel()
	conformancehelpers.BrokerTracingTestHelperWithChannelTestRunner(
		t, "ChannelBasedBroker", channelTestRunner,
		func(client *eventingtestlib.Client) {
			lib.GetCredential(client, authConfig.WorkloadIdentity)
			lib.SetTracingToZipkin(client)
		},
	)
}

func TestChannelTracing(t *testing.T) {
	if authConfig.WorkloadIdentity {
		t.Skip("Skip broker related test when workloadIdentity is enabled, issue: https://github.com/google/knative-gcp/issues/746")
	}
	cancel := logstream.Start(t)
	defer cancel()
	conformancehelpers.ChannelTracingTestHelper(t, metav1.TypeMeta{
		APIVersion: messagingv1alpha1.SchemeGroupVersion.String(),
		Kind:       "Channel",
	}, func(client *eventingtestlib.Client) {
		// This test is running based on code in knative/eventing, so it does not use the same
		// Client that tests in this repo use. Therefore, we need to duplicate the logic from this
		// repo's Setup() here. See test/e2e/lifecycle.go's Setup() for the function used in this
		// repo whose functionality we need to copy here.

		// Copy the secret from the default namespace to the namespace used in the test.
		lib.GetCredential(client, authConfig.WorkloadIdentity)
		lib.SetTracingToZipkin(client)
	})
}

// TestSmokePullSubscription makes sure we can run tests on PullSubscriptions.
func TestSmokePullSubscription(t *testing.T) {
	cancel := logstream.Start(t)
	defer cancel()
	SmokePullSubscriptionTestImpl(t, authConfig)
}

// TestPullSubscriptionWithTarget tests we can knock down a target.
func TestPullSubscriptionWithTarget(t *testing.T) {
	cancel := logstream.Start(t)
	defer cancel()
	PullSubscriptionWithTargetTestImpl(t, authConfig)
}

// TestSmokeCloudPubSubSource makes sure we can run tests on the CloudPubSubSource.
func TestSmokeCloudPubSubSource(t *testing.T) {
	cancel := logstream.Start(t)
	defer cancel()
	SmokeCloudPubSubSourceTestImpl(t, authConfig)
}

// TestCloudPubSubSourceWithTarget tests we can knock down a target from a CloudPubSubSource.
func TestCloudPubSubSourceWithTarget(t *testing.T) {
	cancel := logstream.Start(t)
	defer cancel()
	CloudPubSubSourceWithTargetTestImpl(t, false /*assertMetrics */, authConfig)
}

// TestCloudPubSubSourceStackDriverMetrics tests we can knock down a target from a CloudPubSubSource and that we send metrics to StackDriver.
func TestCloudPubSubSourceStackDriverMetrics(t *testing.T) {
	t.Skip("See issues https://github.com/google/knative-gcp/issues/317 and https://github.com/cloudevents/sdk-go/pull/234")
	cancel := logstream.Start(t)
	defer cancel()
	CloudPubSubSourceWithTargetTestImpl(t, true /*assertMetrics */, authConfig)
}

// TestBrokerWithPubSubChannel tests we can knock a Knative Service from a broker with PubSub Channel.
func TestBrokerWithPubSubChannel(t *testing.T) {
	if authConfig.WorkloadIdentity {
		t.Skip("Skip broker related test when workloadIdentity is enabled, issue: https://github.com/google/knative-gcp/issues/746")
	}
	cancel := logstream.Start(t)
	defer cancel()
	BrokerWithPubSubChannelTestImpl(t, authConfig, false /* assertMetrics */)
}

// TestBrokerWithPubSubChannel tests we can knock a Knative Service from a broker with PubSub Channel.
func TestBrokerWithPubSubChannelStackdriverMetrics(t *testing.T) {
	t.Skip("Stackdriver currently not working without patch. See https://github.com/google/knative-gcp/issues/317")
	if authConfig.WorkloadIdentity {
		t.Skip("Skip broker related test when workloadIdentity is enabled, issue: https://github.com/google/knative-gcp/issues/746")
	}
	cancel := logstream.Start(t)
	defer cancel()
	BrokerWithPubSubChannelTestImpl(t, authConfig, true /* assertMetrics */)
}

// TestCloudPubSubSourceBrokerWithPubSubChannel tests we can knock a Knative Service from a broker with PubSub Channel from a CloudPubSubSource.
func TestCloudPubSubSourceBrokerWithPubSubChannel(t *testing.T) {
	if authConfig.WorkloadIdentity {
		t.Skip("Skip broker related test when workloadIdentity is enabled, issue: https://github.com/google/knative-gcp/issues/746")
	}
	cancel := logstream.Start(t)
	defer cancel()
	PubSubSourceBrokerWithPubSubChannelTestImpl(t, authConfig)
}

// TestCloudStorageSourceBrokerWithPubSubChannel tests we can knock a Knative Service from a broker with PubSub Channel from a CloudStorageSource.
func TestCloudStorageSourceBrokerWithPubSubChannel(t *testing.T) {
	if authConfig.WorkloadIdentity {
		t.Skip("Skip broker related test when workloadIdentity is enabled, issue: https://github.com/google/knative-gcp/issues/746")
	}
	cancel := logstream.Start(t)
	defer cancel()
	StorageSourceBrokerWithPubSubChannelTestImpl(t, authConfig)
}

// TestCloudAuditLogsSourceBrokerWithPubSubChannel tests we can knock a Knative Service from a broker with PubSub Channel from a CloudAuditLogsSource.
func TestCloudAuditLogsSourceBrokerWithPubSubChannel(t *testing.T) {
	if authConfig.WorkloadIdentity {
		t.Skip("Skip broker related test when workloadIdentity is enabled, issue: https://github.com/google/knative-gcp/issues/746")
	}
	cancel := logstream.Start(t)
	defer cancel()
	AuditLogsSourceBrokerWithPubSubChannelTestImpl(t, authConfig)
}

// TestCloudSchedulerSourceBrokerWithPubSubChannel tests we can knock a Knative Service from a broker with PubSub Channel from a CloudSchedulerSource.
func TestCloudSchedulerSourceBrokerWithPubSubChannel(t *testing.T) {
	if authConfig.WorkloadIdentity {
		t.Skip("Skip broker related test when workloadIdentity is enabled, issue: https://github.com/google/knative-gcp/issues/746")
	}
	cancel := logstream.Start(t)
	defer cancel()
	SchedulerSourceBrokerWithPubSubChannelTestImpl(t, authConfig)
}

// TestCloudStorageSource tests we can knock down a target from a CloudStorageSource.
func TestCloudStorageSource(t *testing.T) {
	cancel := logstream.Start(t)
	defer cancel()
	CloudStorageSourceWithTestImpl(t, false /*assertMetrics */, authConfig)
}

// TestCloudStorageSourceStackDriverMetrics tests we can knock down a target from a CloudStorageSource and that we send metrics to StackDriver.
func TestCloudStorageSourceStackDriverMetrics(t *testing.T) {
	t.Skip("See issue https://github.com/google/knative-gcp/issues/317")
	cancel := logstream.Start(t)
	defer cancel()
	CloudStorageSourceWithTestImpl(t, true /*assertMetrics */, authConfig)
}

// TestCloudAuditLogsSource tests we can knock down a target from an CloudAuditLogsSource.
func TestCloudAuditLogsSource(t *testing.T) {
	cancel := logstream.Start(t)
	defer cancel()
	CloudAuditLogsSourceWithTestImpl(t, authConfig)
}

// TestSmokeCloudSchedulerSourceSetup tests if we can create a CloudSchedulerSource resource and get it to a ready state.
func TestSmokeCloudSchedulerSourceSetup(t *testing.T) {
	cancel := logstream.Start(t)
	defer cancel()
	SmokeCloudSchedulerSourceSetup(t, authConfig)
}

// TestCloudSchedulerSourceWithTargetTestImpl tests if we can receive an event on a bespoke sink from a CloudSchedulerSource source.
func TestCloudSchedulerSourceWithTargetTestImpl(t *testing.T) {
	cancel := logstream.Start(t)
	defer cancel()
	CloudSchedulerSourceWithTargetTestImpl(t, authConfig)
}

// TestGCPBroker tests we can knock a Knative Service from a gcp broker.
func TestGCPBroker(t *testing.T) {
	cancel := logstream.Start(t)
	defer cancel()
<<<<<<< HEAD
	GCPBrokerTestImpl(t, authConfig)
}

// TestCloudPubSubSourceWithGCPBroker tests we can knock a Knative Service from a GCPBroker from a CloudPubSubSource.
func TestCloudPubSubSourceWithGCPBroker(t *testing.T) {
	cancel := logstream.Start(t)
	defer cancel()
	PubSubSourceWithGCPBrokerTestImpl(t, authConfig)
}

// TestCloudStorageSourceWithGCPBroker tests we can knock a Knative Service from a GCPBroker from a CloudStorageSource.
func TestCloudStorageSourceWithGCPBroker(t *testing.T) {
	cancel := logstream.Start(t)
	defer cancel()
	StorageSourceWithGCPBrokerTestImpl(t, authConfig)
}

// TestCloudAuditLogsSourceWithGCPBroker tests we can knock a Knative Service from a GCPBroker from a CloudAuditLogsSource.
func TestCloudAuditLogsSourceWithGCPBroker(t *testing.T) {
	cancel := logstream.Start(t)
	defer cancel()
	AuditLogsSourceBrokerWithGCPBrokerTestImpl(t, authConfig)
}

// TestCloudSchedulerSourceWithGCPBroker tests we can knock a Knative Service from a GCPBroker from a CloudSchedulerSource.
func TestCloudSchedulerSourceWithGCPBroker(t *testing.T) {
	cancel := logstream.Start(t)
	defer cancel()
	SchedulerSourceWithGCPBrokerTestImpl(t, authConfig)
=======
	GCPBrokerTestImpl(t, false, authConfig)
>>>>>>> 33233e46
}<|MERGE_RESOLUTION|>--- conflicted
+++ resolved
@@ -311,8 +311,7 @@
 func TestGCPBroker(t *testing.T) {
 	cancel := logstream.Start(t)
 	defer cancel()
-<<<<<<< HEAD
-	GCPBrokerTestImpl(t, authConfig)
+	GCPBrokerTestImpl(t, authConfig, false /* assertMetrics */)
 }
 
 // TestCloudPubSubSourceWithGCPBroker tests we can knock a Knative Service from a GCPBroker from a CloudPubSubSource.
@@ -341,7 +340,4 @@
 	cancel := logstream.Start(t)
 	defer cancel()
 	SchedulerSourceWithGCPBrokerTestImpl(t, authConfig)
-=======
-	GCPBrokerTestImpl(t, false, authConfig)
->>>>>>> 33233e46
 }