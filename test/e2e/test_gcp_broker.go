--- conflicted
+++ resolved
@@ -47,13 +47,17 @@
 Note: the number denotes the sequence of the event that flows in this test case.
 */
 
-<<<<<<< HEAD
-func GCPBrokerTestImpl(t *testing.T, authConfig lib.AuthConfig) {
+func GCPBrokerTestImpl(t *testing.T, authConfig lib.AuthConfig, assertMetrics bool) {
 	client := lib.Setup(t, true, authConfig.WorkloadIdentity)
 	defer lib.TearDown(client)
-
+	if assertMetrics {
+		client.SetupStackDriverMetrics(t)
+	}
 	brokerURL, brokerName := createGCPBroker(t, client)
 	kngcphelpers.BrokerEventTransformationTestHelper(t, client, brokerURL, brokerName)
+	if assertMetrics {
+		lib.AssertBrokerMetrics(t, client)
+	}
 }
 
 func PubSubSourceWithGCPBrokerTestImpl(t *testing.T, authConfig lib.AuthConfig) {
@@ -63,28 +67,14 @@
 	brokerURL, brokerName := createGCPBroker(t, client)
 	kngcphelpers.BrokerEventTransformationTestWithPubSubSourceHelper(t, client, authConfig, brokerURL, brokerName)
 }
-=======
-func GCPBrokerTestImpl(t *testing.T, assertMetrics bool, authConfig lib.AuthConfig) {
-	senderName := helpers.AppendRandomString("sender")
-	targetName := helpers.AppendRandomString("target")
->>>>>>> 33233e46
 
 func StorageSourceWithGCPBrokerTestImpl(t *testing.T, authConfig lib.AuthConfig) {
 	client := lib.Setup(t, true, authConfig.WorkloadIdentity)
 	defer lib.TearDown(client)
 
-<<<<<<< HEAD
 	brokerURL, brokerName := createGCPBroker(t, client)
 	kngcphelpers.BrokerEventTransformationTestWithStorageSourceHelper(t, client, authConfig, brokerURL, brokerName)
 }
-=======
-	if assertMetrics {
-		client.SetupStackDriverMetrics(t)
-	}
-
-	// Create a target Job to receive the events.
-	makeTargetJobOrDie(client, targetName)
->>>>>>> 33233e46
 
 func AuditLogsSourceBrokerWithGCPBrokerTestImpl(t *testing.T, authConfig lib.AuthConfig) {
 	client := lib.Setup(t, true, authConfig.WorkloadIdentity)
@@ -102,23 +92,6 @@
 	brokerURL, brokerName := createGCPBroker(t, client)
 	kngcphelpers.BrokerEventTransformationTestWithSchedulerSourceHelper(t, client, authConfig, brokerURL, brokerName)
 
-<<<<<<< HEAD
-=======
-	// Check if dummy CloudEvent is sent out.
-	if done := jobDone(client, senderName, t); !done {
-		t.Error("dummy event wasn't sent to broker")
-		t.Failed()
-	}
-	// Check if resp CloudEvent hits the target Service.
-	if done := jobDone(client, targetName, t); !done {
-		t.Error("resp event didn't hit the target pod")
-		t.Failed()
-	}
-	
-	if assertMetrics {
-		lib.AssertBrokerMetrics(t, client)
-	}
->>>>>>> 33233e46
 }
 
 func createGCPBroker(t *testing.T, client *lib.Client) (url.URL, string) {
