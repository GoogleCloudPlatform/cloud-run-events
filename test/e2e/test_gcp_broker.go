/*
Copyright 2020 Google LLC

Licensed under the Apache License, Version 2.0 (the "License");
you may not use this file except in compliance with the License.
You may obtain a copy of the License at

    http://www.apache.org/licenses/LICENSE-2.0

Unless required by applicable law or agreed to in writing, software
distributed under the License is distributed on an "AS IS" BASIS,
WITHOUT WARRANTIES OR CONDITIONS OF ANY KIND, either express or implied.
See the License for the specific language governing permissions and
limitations under the License.
*/

package e2e

import (
	"net/url"
	"testing"

	eventingtestlib "knative.dev/eventing/test/lib"
	"knative.dev/eventing/test/lib/duck"
	eventingtestresources "knative.dev/eventing/test/lib/resources"
	"knative.dev/pkg/test/helpers"

	// The following line to load the gcp plugin (only required to authenticate against GKE clusters).
	_ "k8s.io/client-go/plugin/pkg/client/auth/gcp"

	"github.com/google/knative-gcp/test/e2e/lib"
	kngcphelpers "github.com/google/knative-gcp/test/e2e/lib/helpers"
)

/*
GCPBrokerTestImpl tests the following scenario:

                              5                   4
                    ------------------   --------------------
                    |                 | |                    |
          1         v	      2       | v         3          |
(Sender) ---> GCP Broker ---> dummyTrigger -------> Knative Service(Receiver)
                    |
                    |    6                   7
                    |-------> respTrigger -------> Service(Target)

Note: the number denotes the sequence of the event that flows in this test case.
*/

func GCPBrokerTestImpl(t *testing.T, authConfig lib.AuthConfig, assertMetrics bool) {
	client := lib.Setup(t, true, authConfig.WorkloadIdentity)
	defer lib.TearDown(client)
	if assertMetrics {
		client.SetupStackDriverMetrics(t)
	}
	brokerURL, brokerName := createGCPBroker(t, client)
	kngcphelpers.BrokerEventTransformationTestHelper(t, client, brokerURL, brokerName)
	if assertMetrics {
		lib.AssertBrokerMetrics(t, client)
	}
}

func PubSubSourceWithGCPBrokerTestImpl(t *testing.T, authConfig lib.AuthConfig) {
	client := lib.Setup(t, true, authConfig.WorkloadIdentity)
	defer lib.TearDown(client)

	brokerURL, brokerName := createGCPBroker(t, client)
	kngcphelpers.BrokerEventTransformationTestWithPubSubSourceHelper(t, client, authConfig, brokerURL, brokerName)
}

func StorageSourceWithGCPBrokerTestImpl(t *testing.T, authConfig lib.AuthConfig) {
	client := lib.Setup(t, true, authConfig.WorkloadIdentity)
	defer lib.TearDown(client)

	brokerURL, brokerName := createGCPBroker(t, client)
	kngcphelpers.BrokerEventTransformationTestWithStorageSourceHelper(t, client, authConfig, brokerURL, brokerName)
}

func AuditLogsSourceBrokerWithGCPBrokerTestImpl(t *testing.T, authConfig lib.AuthConfig) {
	client := lib.Setup(t, true, authConfig.WorkloadIdentity)
	defer lib.TearDown(client)

	brokerURL, brokerName := createGCPBroker(t, client)
	kngcphelpers.BrokerEventTransformationTestWithAuditLogsSourceHelper(t, client, authConfig, brokerURL, brokerName)

<<<<<<< HEAD
	// Check if dummy CloudEvent is sent out.
	if done := jobDone(client, senderName, t); !done {
		t.Error("dummy event wasn't sent to broker")
		t.Failed()
	}
	// Check if resp CloudEvent hits the target Service.
	if done := jobDone(client, targetName, t); !done {
		t.Error("resp event didn't hit the target pod")
		t.Failed()
	}

	if assertMetrics {
		lib.AssertBrokerMetrics(t, client)
	}
=======
>>>>>>> 2407e353
}

func SchedulerSourceWithGCPBrokerTestImpl(t *testing.T, authConfig lib.AuthConfig) {
	client := lib.Setup(t, true, authConfig.WorkloadIdentity)
	defer lib.TearDown(client)

	brokerURL, brokerName := createGCPBroker(t, client)
	kngcphelpers.BrokerEventTransformationTestWithSchedulerSourceHelper(t, client, authConfig, brokerURL, brokerName)

}

func createGCPBroker(t *testing.T, client *lib.Client) (url.URL, string) {
	brokerName := helpers.AppendRandomString("gcp")
	// Create a new GCP Broker.
	client.Core.CreateBrokerV1Beta1OrFail(brokerName, eventingtestresources.WithBrokerClassForBrokerV1Beta1("googlecloud"))

	// Wait for broker ready.
	client.Core.WaitForResourceReadyOrFail(brokerName, eventingtestlib.BrokerTypeMeta)

	// Get broker URL.
	metaAddressable := eventingtestresources.NewMetaResource(brokerName, client.Namespace, eventingtestlib.BrokerTypeMeta)
	u, err := duck.GetAddressableURI(client.Core.Dynamic, metaAddressable)
	if err != nil {
		t.Error(err.Error())
	}
	return u, brokerName
}<|MERGE_RESOLUTION|>--- conflicted
+++ resolved
@@ -83,23 +83,6 @@
 	brokerURL, brokerName := createGCPBroker(t, client)
 	kngcphelpers.BrokerEventTransformationTestWithAuditLogsSourceHelper(t, client, authConfig, brokerURL, brokerName)
 
-<<<<<<< HEAD
-	// Check if dummy CloudEvent is sent out.
-	if done := jobDone(client, senderName, t); !done {
-		t.Error("dummy event wasn't sent to broker")
-		t.Failed()
-	}
-	// Check if resp CloudEvent hits the target Service.
-	if done := jobDone(client, targetName, t); !done {
-		t.Error("resp event didn't hit the target pod")
-		t.Failed()
-	}
-
-	if assertMetrics {
-		lib.AssertBrokerMetrics(t, client)
-	}
-=======
->>>>>>> 2407e353
 }
 
 func SchedulerSourceWithGCPBrokerTestImpl(t *testing.T, authConfig lib.AuthConfig) {
