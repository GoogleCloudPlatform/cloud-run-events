# Installing Pub/Sub Enabled Service Account

Besides the control plane setup described in the general
[installation guide](./install-knative-gcp.md), each of our resources have a
data plane component, which basically needs permissions to read and/or write to
Pub/Sub. Herein, we show the steps needed to configure such Pub/Sub enabled
Service Account.

## Prerequisites

1. Create a
   [Google Cloud project](https://cloud.google.com/resource-manager/docs/creating-managing-projects)
   and install the `gcloud` CLI and run `gcloud auth login`. This sample will
   use a mix of `gcloud` and `kubectl` commands. The rest of the sample assumes
   that you've set the `$PROJECT_ID` environment variable to your Google Cloud
   project id, and also set your project ID as default using
   `gcloud config set project $PROJECT_ID`.

1. Enable the `Cloud Pub/Sub API` on your project:

   ```shell
   gcloud services enable pubsub.googleapis.com
   ```

## Create a [Google Cloud Service Account](https://console.cloud.google.com/iam-admin/serviceaccounts/project) to interact with Pub/Sub

In general, we would just need permissions to receive messages
(`roles/pubsub.subscriber`). However, in the case of the `Channel`, we would
also need the ability to publish messages (`roles/pubsub.publisher`).

1. Create a new Service Account named `cre-pubsub` with the following command:

   ```shell
   gcloud iam service-accounts create cre-pubsub
   ```

1. Give that Service Account the necessary permissions on your project.

   In this example, and for the sake of simplicity, we will just grant
   `roles/pubsub.editor` privileges to the Service Account, which encompasses
   both of the above plus some other permissions. Note that if you prefer
   finer-grained privileges, you can just grant the ones mentioned above.

   ```shell
   gcloud projects add-iam-policy-binding $PROJECT_ID \
     --member=serviceAccount:cre-pubsub@$PROJECT_ID.iam.gserviceaccount.com \
     --role roles/pubsub.editor
   ```

## Configure the Authentication Mechanism for GCP (the Data Plane)

### Option 1: Use Workload Identity

It is the recommended way to access Google Cloud services from within GKE due to
its improved security properties and manageability. For more information about
Workload Identity see
[here](https://cloud.google.com/kubernetes-engine/docs/how-to/workload-identity).

<<<<<<< HEAD
**_Note:_** 
1. If you install the Knative-GCP Constructs with v0.14.0 or older
release, please use option 2.  
2. `spec.googleServiceAccount` in v0.14.0 is deprecated for security
implications. It has not been promoted to v1beta1 and is expected to be removed
from v1alpha1 in the v0.16.0 release. Instead, `spec.serviceAccountName` has
been introduced for Workload Identity in v0.15.0, whose value is a Kubernetes
Service Account.

There are two scenarios to leverage Workload Identity for resources in the Data Plane:
* ***Non-default scenario:***

    Using the Google Cloud Service Account `cre-pubsub` you just created and using 
    [Option 1 (Recommended): Workload Identity](../install/authentication-mechanisms-gcp.md/#option-1-recommended-workload-identity) 
    in [Authentication Mechanism for GCP](../install/authentication-mechanisms-gcp.md) 
    to configure Workload Identity in the namespace your resources will reside. 
    (You may notice that this link is pointing to the manual Workload Identity configuration in the Control Plane. 
    Non-default scenario Workload Identity configuration in the Data Plane is similar to the 
    manual Workload Identity configuration in the Control Plane)

    You will have a Kubernetes Service Account after the above configuration, which 
    is bound to the Google Cloud Service Account `cre-pubsub`. Remember to put
    this Kubernetes Service Account name as the `spec.serviceAccountName` when you
    create resources in the [example](https://github.com/google/knative-gcp/tree/master/docs/examples).
    
* ***Default scenario:***
    
    Instead of manually configuring Workload Identity with [Authentication Mechanism for GCP](../install/authentication-mechanisms-gcp.md), 
    you can authorize the Controller to configure Workload Identity for you.
    
    You need to grant `iam.serviceAccountAdmin` permission of the Google Cloud Service Account `cre-pubsub` you just created to 
    the Control Plane's Google Cloud Service Account `cloud-run-events` by:
    
    ```shell
    gcloud iam service-accounts add-iam-policy-binding \
     cre-pubsub@$PROJECT_ID.iam.gserviceaccount.com  \
     --member='serviceAccount:cloud-run-events@$PROJECT_ID.iam.gserviceaccount.com' \
     --role='roles/iam.serviceAccountAdmin'
    ```
  
    Then, modify `clusterDefaults` in ConfigMap `config-gcp-auth`.
  
    You can directly edit the ConfigMap by:
  
    ```shell
    kubectl edit configmap config-gcp-auth -n cloud-run-events
    ```
    and add `workloadIdentityMapping` in `clusterDefaults`: 
  
    ```shell
    default-auth-config: |
      clusterDefaults:
        workloadIdentityMapping:
          default-cre-pubsub: cre-pubsub@$PROJECT_ID.iam.gserviceaccount.com
    ```
  
    Here, `default-cre-pubsub` refers to a Kubernetes Service Account bound to the Google Cloud Service Account `cre-pubsub`. 
    Remember to put this Kubernetes Service Account name as the `spec.serviceAccountName` when you
    create resources in the [example](https://github.com/google/knative-gcp/tree/master/docs/examples).
  
    Kubernetes Service Account `default-cre-pubsub` doesn't need to exist in a specific namespace. 
    Once it is set in the ConfigMap `config-gcp-auth`， 
    the Control Plane will create it for you and configure the corresponding Workload Identity relationship between 
    the Kubernetes Service Account `default-cre-pubsub` 
    and the Google Cloud Service Account `cre-pubsub` when you create resources using the Kubernetes Service Account `default-cre-pubsub`.
    
    A `Condition` `WorkloadIdentityConfigured` will show up under resources' `Status`, indicating the Workload Identity configuration status.
    
    ***Note:*** The Controller currently doesn’t perform any access control checks, as a result, any user who can create a resource 
    can get access to the Google Cloud Service Account which grants the `iam.serviceAccountAdmin` permission to the Controller.
    As an example, if you followed the instructions above, then any user that can make a Knative-GCP source or Channel 
    (e.g. `CloudAuditLogsSource`, `CloudPubSubSource`, etc.) can cause the Kubernetes Service Account `default-cre-pubsub` 
    to be created. If they can also create Pods in that namespace, 
    then they can make a Pod that uses the Google Service Account `cre-pubsub` credentials.
    
=======
**_Note:_**

1. If you install the Knative-GCP Constructs with v0.14.0 or older release,
   please use option 2.
2. `spec.googleServiceAccount` in v0.14.0 is deprecated for security
   implications. It has not been promoted to v1beta1 and is expected to be
   removed from v1alpha1 in the v0.16.0 release. Instead,
   `spec.serviceAccountName` has been introduced for Workload Identity in
   v0.15.0, whose value is a Kubernetes Service Account.

There are two scenarios to leverage Workload Identity for resources in the Data
Plane:

- **_Non-default scenario:_**

  Using the Google Cloud Service Account `cre-pubsub` you just created and using
  [Option 1 (Recommended): Workload Identity](../install/authentication-mechanisms-gcp.md/#option-1-recommended-workload-identity)
  in
  [Authentication Mechanism for GCP](../install/authentication-mechanisms-gcp.md)
  to configure Workload Identity in the namespace your resources will reside.
  (You may notice that this link is pointing to the manual Workload Identity
  configuration in the Control Plane. Non-default scenario Workload Identity
  configuration in the Data Plane is similar to the manual Workload Identity
  configuration in the Control Plane)

  You will have a Kubernetes Service Account after the above configuration,
  which is bound to the Google Cloud Service Account `cre-pubsub`. Remember to
  put this Kubernetes Service Account name as the `spec.serviceAccountName` when
  you create resources in the
  [example](https://github.com/google/knative-gcp/tree/master/docs/examples).

- **_Default scenario:_**

  Instead of manually configuring Workload Identity with
  [Authentication Mechanism for GCP](../install/authentication-mechanisms-gcp.md),
  you can authorize the Controller to configure Workload Identity for you.

  You need to grant `iam.serviceAccountAdmin` permission of the Google Cloud
  Service Account `cre-pubsub` you just created to the Control Plane's Google
  Cloud Service Account `cloud-run-events` by:

  ```shell
  gcloud iam service-accounts add-iam-policy-binding \
   cre-pubsub@$PROJECT_ID.iam.gserviceaccount.com  \
   --member='serviceAccount:cloud-run-events@$PROJECT_ID.iam.gserviceaccount.com' \
   --role='roles/iam.serviceAccountAdmin'
  ```

  Then, modify `clusterDefaults` in ConfigMap `config-gcp-auth`.

  You can directly edit the ConfigMap by:

  ```shell
  kubectl edit configmap config-gcp-auth -n cloud-run-events
  ```

  and add `workloadIdentityMapping` in `clusterDefaults`:

  ```shell
  default-auth-config: |
    clusterDefaults:
      workloadIdentityMapping:
        default-cre-pubsub: cre-pubsub@$PROJECT_ID.iam.gserviceaccount.com
  ```

  Here, `default-cre-pubsub` refers to a Kubernetes Service Account bound to the
  Google Cloud Service Account `cre-pubsub`. Remember to put this Kubernetes
  Service Account name as the `spec.serviceAccountName` when you create
  resources in the
  [example](https://github.com/google/knative-gcp/tree/master/docs/examples).

  Kubernetes Service Account `default-cre-pubsub` doesn't need to exist in a
  specific namespace. Once it is set in the ConfigMap `config-gcp-auth`， the
  Control Plane will create it for you and configure the corresponding Workload
  Identity relationship between the Kubernetes Service Account
  `default-cre-pubsub` and the Google Cloud Service Account `cre-pubsub` when
  you create resources using the Kubernetes Service Account
  `default-cre-pubsub`.

  **_Note:_** The Controller currently doesn’t perform any access control
  checks, as a result, any user who can create a resource can get access to the
  Google Cloud Service Account which grants the `iam.serviceAccountAdmin`
  permission to the Controller. As an example, if you followed the instructions
  above, then any user that can make a Knative-GCP source or Channel (e.g.
  `CloudAuditLogsSource`, `CloudPubSubSource`, etc.) can cause the Kubernetes
  Service Account `default-cre-pubsub` to be created. If they can also create
  Pods in that namespace, then they can make a Pod that uses the Google Service
  Account `cre-pubsub` credentials.

>>>>>>> 8eca63bc
### Option 2. Export Service Account Keys And Store Them as Kubernetes Secrets

1. Download a new JSON private key for that Service Account. **Be sure not to
   check this key into source control!**

   ```shell
   gcloud iam service-accounts keys create cre-pubsub.json \
   --iam-account=cre-pubsub@$PROJECT_ID.iam.gserviceaccount.com
   ```

1. Create a secret on the Kubernetes cluster with the downloaded key. Remember
   to create the secret in the namespace your resources will reside. The example
   below does so in the `default` namespace.

   ```shell
   kubectl --namespace default create secret generic google-cloud-key --from-file=key.json=cre-pubsub.json
   ```

   `google-cloud-key` and `key.json` are default values expected by our
   resources.

## Cleaning Up

1. Delete the secret

   ```shell
   kubectl --namespace default delete secret google-cloud-key
   ```

1. Delete the service account

   ```shell
   gcloud iam service-accounts delete cre-pubsub@$PROJECT_ID.iam.gserviceaccount.com
   ```<|MERGE_RESOLUTION|>--- conflicted
+++ resolved
@@ -56,83 +56,6 @@
 Workload Identity see
 [here](https://cloud.google.com/kubernetes-engine/docs/how-to/workload-identity).
 
-<<<<<<< HEAD
-**_Note:_** 
-1. If you install the Knative-GCP Constructs with v0.14.0 or older
-release, please use option 2.  
-2. `spec.googleServiceAccount` in v0.14.0 is deprecated for security
-implications. It has not been promoted to v1beta1 and is expected to be removed
-from v1alpha1 in the v0.16.0 release. Instead, `spec.serviceAccountName` has
-been introduced for Workload Identity in v0.15.0, whose value is a Kubernetes
-Service Account.
-
-There are two scenarios to leverage Workload Identity for resources in the Data Plane:
-* ***Non-default scenario:***
-
-    Using the Google Cloud Service Account `cre-pubsub` you just created and using 
-    [Option 1 (Recommended): Workload Identity](../install/authentication-mechanisms-gcp.md/#option-1-recommended-workload-identity) 
-    in [Authentication Mechanism for GCP](../install/authentication-mechanisms-gcp.md) 
-    to configure Workload Identity in the namespace your resources will reside. 
-    (You may notice that this link is pointing to the manual Workload Identity configuration in the Control Plane. 
-    Non-default scenario Workload Identity configuration in the Data Plane is similar to the 
-    manual Workload Identity configuration in the Control Plane)
-
-    You will have a Kubernetes Service Account after the above configuration, which 
-    is bound to the Google Cloud Service Account `cre-pubsub`. Remember to put
-    this Kubernetes Service Account name as the `spec.serviceAccountName` when you
-    create resources in the [example](https://github.com/google/knative-gcp/tree/master/docs/examples).
-    
-* ***Default scenario:***
-    
-    Instead of manually configuring Workload Identity with [Authentication Mechanism for GCP](../install/authentication-mechanisms-gcp.md), 
-    you can authorize the Controller to configure Workload Identity for you.
-    
-    You need to grant `iam.serviceAccountAdmin` permission of the Google Cloud Service Account `cre-pubsub` you just created to 
-    the Control Plane's Google Cloud Service Account `cloud-run-events` by:
-    
-    ```shell
-    gcloud iam service-accounts add-iam-policy-binding \
-     cre-pubsub@$PROJECT_ID.iam.gserviceaccount.com  \
-     --member='serviceAccount:cloud-run-events@$PROJECT_ID.iam.gserviceaccount.com' \
-     --role='roles/iam.serviceAccountAdmin'
-    ```
-  
-    Then, modify `clusterDefaults` in ConfigMap `config-gcp-auth`.
-  
-    You can directly edit the ConfigMap by:
-  
-    ```shell
-    kubectl edit configmap config-gcp-auth -n cloud-run-events
-    ```
-    and add `workloadIdentityMapping` in `clusterDefaults`: 
-  
-    ```shell
-    default-auth-config: |
-      clusterDefaults:
-        workloadIdentityMapping:
-          default-cre-pubsub: cre-pubsub@$PROJECT_ID.iam.gserviceaccount.com
-    ```
-  
-    Here, `default-cre-pubsub` refers to a Kubernetes Service Account bound to the Google Cloud Service Account `cre-pubsub`. 
-    Remember to put this Kubernetes Service Account name as the `spec.serviceAccountName` when you
-    create resources in the [example](https://github.com/google/knative-gcp/tree/master/docs/examples).
-  
-    Kubernetes Service Account `default-cre-pubsub` doesn't need to exist in a specific namespace. 
-    Once it is set in the ConfigMap `config-gcp-auth`， 
-    the Control Plane will create it for you and configure the corresponding Workload Identity relationship between 
-    the Kubernetes Service Account `default-cre-pubsub` 
-    and the Google Cloud Service Account `cre-pubsub` when you create resources using the Kubernetes Service Account `default-cre-pubsub`.
-    
-    A `Condition` `WorkloadIdentityConfigured` will show up under resources' `Status`, indicating the Workload Identity configuration status.
-    
-    ***Note:*** The Controller currently doesn’t perform any access control checks, as a result, any user who can create a resource 
-    can get access to the Google Cloud Service Account which grants the `iam.serviceAccountAdmin` permission to the Controller.
-    As an example, if you followed the instructions above, then any user that can make a Knative-GCP source or Channel 
-    (e.g. `CloudAuditLogsSource`, `CloudPubSubSource`, etc.) can cause the Kubernetes Service Account `default-cre-pubsub` 
-    to be created. If they can also create Pods in that namespace, 
-    then they can make a Pod that uses the Google Service Account `cre-pubsub` credentials.
-    
-=======
 **_Note:_**
 
 1. If you install the Knative-GCP Constructs with v0.14.0 or older release,
@@ -212,6 +135,9 @@
   you create resources using the Kubernetes Service Account
   `default-cre-pubsub`.
 
+ A `Condition` `WorkloadIdentityConfigured` will show up under resources' `Status`, 
+ indicating the Workload Identity configuration status.
+    
   **_Note:_** The Controller currently doesn’t perform any access control
   checks, as a result, any user who can create a resource can get access to the
   Google Cloud Service Account which grants the `iam.serviceAccountAdmin`
@@ -222,7 +148,6 @@
   Pods in that namespace, then they can make a Pod that uses the Google Service
   Account `cre-pubsub` credentials.
 
->>>>>>> 8eca63bc
 ### Option 2. Export Service Account Keys And Store Them as Kubernetes Secrets
 
 1. Download a new JSON private key for that Service Account. **Be sure not to
