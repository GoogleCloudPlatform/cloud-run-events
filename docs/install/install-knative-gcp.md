# Installing Knative-GCP

## Prerequisites

1. Create a
   [Google Cloud project](https://cloud.google.com/resource-manager/docs/creating-managing-projects)
   and install the `gcloud` CLI and run `gcloud auth login`. This guide will use
   a mix of `gcloud` and `kubectl` commands. The rest of the guide assumes that
   you've set the `PROJECT_ID` environment variable to your Google Cloud project
   id, and also set your project ID as default using
   `gcloud config set project $PROJECT_ID`. 

1. Create a cluster under your Google Cloud project. If you would like to use [Workload Identity](https://cloud.google.com/kubernetes-engine/docs/how-to/workload-identity)
   to configure credential in the section ***Configure the Authentication Mechanism for GCP***,
   we recommend you to enable Workload Identity when you create cluster, this could help to
   reduce subsequent configuration time. 

1. Install [Knative](https://knative.dev/docs/install/). Preferably, set up both
   [Serving](https://knative.dev/docs/serving/) and
   [Eventing](https://knative.dev/docs/eventing/). The latter is only required
   if you want to use the Pub/Sub `Channel` or a `Broker` backed by a Pub/Sub
   `Channel`.

## Install the Knative-GCP Constructs

### Option 1: Install from Master using [ko](http://github.com/google/ko)

```shell
ko apply -f ./config
```

### Option 2: Install a [release](https://github.com/google/knative-gcp/releases).

1. Pick a knative-gcp release version:

   ```shell
   export KGCP_VERSION=v0.14.0
   ```

1. First install the CRDs by running the `kubectl apply` command with the
   `--selector` flag. This prevents race conditions during the install, which
   cause intermittent errors:

   ```shell
   kubectl apply --selector messaging.cloud.google.com/crd-install=true \
   --filename https://github.com/google/knative-gcp/releases/download/${KGCP_VERSION}/cloud-run-events.yaml
   kubectl apply --selector events.cloud.google.com/crd-install=true \
   --filename https://github.com/google/knative-gcp/releases/download/${KGCP_VERSION}/cloud-run-events.yaml
   ```

1. To complete the install run the `kubectl apply` command again, this time
   without the `--selector` flags:

   ```shell
   kubectl apply --filename https://github.com/google/knative-gcp/releases/download/${KGCP_VERSION}/cloud-run-events.yaml
   ```

## Configure the Authentication Mechanism for GCP

Currently, we support two methods: Workload Identity and Kubernetes Secret.
Workload Identity is the recommended way to access Google Cloud services from
within GKE due to its improved security properties and manageability. For more
information about Workload Identity, please see
[here](https://cloud.google.com/kubernetes-engine/docs/how-to/workload-identity).

<<<<<<< HEAD
**_Note_**: Before applying initialization scripts, make sure: 
1. Your default zone is set to be the same as your current cluster. You may use
=======
**_Note_**: Before applying initialization scripts, make sure your default zone
is set to be the same as your current cluster. You may use
>>>>>>> 331165b2
`gcloud container clusters describe $CLUSTER_NAME` to get zone and apply
`gcloud config set compute/zone $ZONE` to set it.
1. Your gcloud `CLI` are up to date. You may use `gcloud components update` to update it.

**_Note_**: Both scripts will have a step to create a Google Cloud Service
Account `cloud-run-events`. Ignore the error message if you already had this
service account (error for 'service account already exists').
TODO([#896](https://github.com/google/knative-gcp/issues/896)) Get rid of the
error message.

**_Note_**: The configuration steps have been automated by the scripts below. If
wish to configure the auth manually, refer to
[manually configure authentication for GCP](./authentication-machanisms-gcp.md),

- Option 1 (Recommended): Use Workload Identity. Apply
  [init_control_plane_gke.sh](../../hack/init_control_plane_gke.sh):

  ```shell
  ./hack/init_control_plane_gke.sh
  ```

<<<<<<< HEAD
    ***Note***: If you didn't enable Workload Identity when you
    created your cluster, this step may take long time to finish.
    
* Option 2: Export service account keys and store them as Kubernetes Secrets.
=======
- Option 2: Export service account keys and store them as Kubernetes Secrets.
>>>>>>> 331165b2
  Apply [init_control_plane.sh](../../hack/init_control_plane.sh):

  ```shell
  ./hack/init_control_plane.sh
  ```<|MERGE_RESOLUTION|>--- conflicted
+++ resolved
@@ -8,7 +8,7 @@
    a mix of `gcloud` and `kubectl` commands. The rest of the guide assumes that
    you've set the `PROJECT_ID` environment variable to your Google Cloud project
    id, and also set your project ID as default using
-   `gcloud config set project $PROJECT_ID`. 
+   `gcloud config set project $PROJECT_ID`.
 
 1. Create a cluster under your Google Cloud project. If you would like to use [Workload Identity](https://cloud.google.com/kubernetes-engine/docs/how-to/workload-identity)
    to configure credential in the section ***Configure the Authentication Mechanism for GCP***,
@@ -63,13 +63,8 @@
 information about Workload Identity, please see
 [here](https://cloud.google.com/kubernetes-engine/docs/how-to/workload-identity).
 
-<<<<<<< HEAD
 **_Note_**: Before applying initialization scripts, make sure: 
 1. Your default zone is set to be the same as your current cluster. You may use
-=======
-**_Note_**: Before applying initialization scripts, make sure your default zone
-is set to be the same as your current cluster. You may use
->>>>>>> 331165b2
 `gcloud container clusters describe $CLUSTER_NAME` to get zone and apply
 `gcloud config set compute/zone $ZONE` to set it.
 1. Your gcloud `CLI` are up to date. You may use `gcloud components update` to update it.
@@ -91,14 +86,10 @@
   ./hack/init_control_plane_gke.sh
   ```
 
-<<<<<<< HEAD
     ***Note***: If you didn't enable Workload Identity when you
-    created your cluster, this step may take long time to finish.
+    created your cluster, this step may take a long time to finish.
     
 * Option 2: Export service account keys and store them as Kubernetes Secrets.
-=======
-- Option 2: Export service account keys and store them as Kubernetes Secrets.
->>>>>>> 331165b2
   Apply [init_control_plane.sh](../../hack/init_control_plane.sh):
 
   ```shell
