# Configure Authentication Mechanism for GCP

## Authentication Mechanism for the Control Plane
<<<<<<< HEAD
This is the manual auth configuration for the Control Plane. 
Refer [installation guide](./install-knative-gcp.md) for automated scripts.
=======
>>>>>>> 8eca63bc

For both methods (Workload Identity and Kubernetes Secret), the first manual
step is creating a
[Google Cloud Service Account](https://console.cloud.google.com/iam-admin/serviceaccounts/project)
with the appropriate permissions needed for the control plane to manage native
GCP resources.

You need to create a new Google Cloud Service Account named `cloud-run-events`
with the following command:

```shell
gcloud iam service-accounts create cloud-run-events
```

Then, give that Google Cloud Service Account permissions on your project. The
actual permissions needed will depend on the resources you are planning to use.
The Table below enumerates such permissions:

| Resource / Functionality |                                     Roles                                      |
| :----------------------: | :----------------------------------------------------------------------------: |
|    CloudPubSubSource     |                              roles/pubsub.editor                               |
|    CloudStorageSource    |                              roles/storage.admin                               |
|   CloudSchedulerSource   |                           roles/cloudscheduler.admin                           |
|   CloudAuditLogsSource   | roles/pubsub.admin, roles/logging.configWriter, roles/logging.privateLogViewer |
|     CloudBuildSource     |                            roles/pubsub.subscriber                             |
|         Channel          |                              roles/pubsub.editor                               |
|     PullSubscription     |                              roles/pubsub.editor                               |
|          Topic           |                              roles/pubsub.editor                               |

In this guide, and for the sake of simplicity, we will just grant `roles/owner`
privileges to the Google Cloud Service Account, which encompasses all of the
above plus some other permissions. Note that if you prefer finer-grained
privileges, you can just grant the ones described in the Table. Also, you can
refer to [managing multiple projects](../install/managing-multiple-projects.md)
in case you want your Google Cloud Service Account to manage multiple projects.

```shell
gcloud projects add-iam-policy-binding $PROJECT_ID \
--member=serviceAccount:cloud-run-events@$PROJECT_ID.iam.gserviceaccount.com \
--role roles/owner
```

### Option 1 (Recommended): Workload Identity

1. Enable Workload Identity.

   1. Ensure that you have enabled the Cloud IAM Service Account Credentials
      API.
      ```shell
      gcloud services enable iamcredentials.googleapis.com
      ```
   1. If you didn't enable Workload Identity when you created your cluster, run
      the following commands:

      Modify the cluster to enable Workload Identity first:

      ```shell
      gcloud container clusters update $CLUSTER_NAME \
        --workload-pool=$PROJECT_ID.svc.id.goog
      ```

      Enable `GKE_METADATA` for your node pool(s).

      ```shell
       pools=$(gcloud container node-pools list --cluster=${CLUSTER_NAME} --format="value(name)")
       while read -r pool_name
       do
         gcloud container node-pools update "${pool_name}" \
           --cluster=${CLUSTER_NAME} \
           --workload-metadata=GKE_METADATA
       done <<<"${pools}"
      ```

      **_NOTE_**: These commands may take a long time to finish. Check
      [Enable Workload Identity on an existing cluster](https://cloud.google.com/kubernetes-engine/docs/how-to/workload-identity#enable_on_an_existing_cluster)
      for more information.

1. Create a Kubernetes Service Account `ksa-name` in the namespace your
   resources will reside. If you are configuring Authentication Mechanism for
   the Control Plane, you can skip this step, and directly use Kubernetes
   Service Account `controller` which is already in the Control Plane namespace
   `cloud-run-events`

   ```shell
   kubectl create serviceaccount ksa-name -n ksa-namespace
   ```

1. Bind the Kubernetes Service Account `ksa-name` with Google Cloud Service
   Account.

   ```shell
   MEMBER=serviceAccount:$PROJECT_ID.svc.id.goog[ksa-namespace/ksa-name]

   gcloud iam service-accounts add-iam-policy-binding \
   --role roles/iam.workloadIdentityUser \
   --member $MEMBER gsa-name@$PROJECT_ID.iam.gserviceaccount.com
   ```

   If you are configuring Authentication Mechanism for the Control Plane, you
   can replace `ksa-namespace` with `cloud-run-events`, `ksa-name` with
   `controller`, and `gsa-name` with `cloud-run-events`

1. Annotate the Kubernetes Service Account `ksa-name`.

   ```shell
   kubectl annotate serviceaccount ksa-name iam.gke.io/gcp-service-account=gsa-name@$PROJECT_ID.iam.gserviceaccount.com \
   --namespace ksa-namespace
   ```

   If you are configuring Authentication Mechanism for the Control Plane, you
   can replace `ksa-namespace` with `cloud-run-events`, `ksa-name` with
   `controller`, and `gsa-name` with `cloud-run-events`

### Option 2: Kubernetes Secrets

1. Download a new JSON private key for that Service Account. **Be sure not to
   check this key into source control!**

   ```shell
   gcloud iam service-accounts keys create cloud-run-events.json \
   --iam-account=cloud-run-events@$PROJECT_ID.iam.gserviceaccount.com
   ```

1. Create a Secret on the Kubernetes cluster in the `cloud-run-events` namespace
   with the downloaded key:

   ```shell
   kubectl --namespace cloud-run-events create secret generic google-cloud-key --from-file=key.json=cloud-run-events.json
   ```

   Note that `google-cloud-key` and `key.json` are default values expected by
   our control plane.
<<<<<<< HEAD
   
## Authentication Mechanism for the Data Plane
 
Please check [Installing Pub/Sub Enabled Service Account](../install/pubsub-service-account.md).
 
## Troubleshooting

### Workload Identity

To ensure Workload Identity correctly configured for a Google Cloud Service Account (GSA), 
and a Kubernetes Service Account (KSA), you need to check:

1. If the Google Cloud Service Account has the desired `iam-policy-binding`.
   
   By running the following command: 
   ```shell
   gcloud iam service-accounts get-iam-policy gsa-name@$PROJECT_ID.iam.gserviceaccount.com
   ```
   if the `iam-policy-binding` is correct, you'll find a `iam-policy-binding` similar to:
   ```shell
    bindings:
    - members:
      - serviceAccount:$PROJECT_ID.svc.id.goog[ksa-namespace/ksa-name]
      role: roles/iam.workloadIdentityUser
   ```
 2. If the Kubernetes Service Account has the desired annotation.
   
    By running the following command: 
    ```shell
    kubectl get serviceaccount ksa-name -n ksa-namespace -o yaml 
    ```
    if the annotation exists, you'll find an annotation similar to:
    ```shell
    metadata:
      annotations:
        iam.gke.io/gcp-service-account: gsa-name@$PROJECT_ID.iam.gserviceaccount.com
    ```

### Kubernetes Secrets

To ensure kubernetes Secret correctly configured in a namespace, you need to check if a Kubernetes Secret 
with the correct name is in the namespace. 

By default, this secret is named `google-cloud-key`, but it could
be set to something else either in the custom object itself (e.g. the Source's `spec.secret`) or 
in the `config-gcp-auth` ConfigMap. Verify that a secret with the correct name is in the same namespace 
as the custom object by running the following command:

```shell
kubectl get secret -n namespace
```

### Common Issues

1. ***Resources are not READY***

   If a resource instance is not READY due to an authentication configuration problem, 
   you are likely to get permission related error for `User not authorized to perform this action`
   (for Workload Identity, the error might look like `IAM returned 403 Forbidden: The caller does not have permission`).
   
   This error indicates that the Control Plane may not configure authentication properly. 
   You can find it in a resource instance by:
   
   ```shell
   kubectl describe resource-name resource-instance-name -n resource-instance-namespace
   ```
    
   ---
   Here is a detailed example checking a CloudAuditlogsSource `test` in namespace `default`:
     
   After running the following command, you will find a couple of `Condition`s 
   under this CloudAuditLogsSource's `Status`.
   
   ```shell
   kubectl describe cloudauditlogssource test -n default
   ```
   
   * If this CloudAuditLogsSource failed due to a missing Kubernetes Secret (for Kubernetes Secret authentication configuration), 
     or a missing Kubernetes Service Account annotation (for Workload Identity authentication configuration), 
     the `Condition` `Ready` would look like:
     
     ```shell
     Type:     Ready
     Status:   False
     Message:  Failed to reconcile Pub/Sub topic: rpc error: code = PermissionDenied desc = User not authorized to perform this action.
     Reason:   TopicReconcileFailed
     ```
       
   * If this CloudAuditLogsSource failed due to the JSON private key stored in  Kubernetes Secret having been revoked
     (for Kubernetes Secret authentication configuration), the `Condition` `Ready` would look like:
     
     ```shell
     Type:     Ready
     Status:   False
     Message:  Failed to reconcile Pub/Sub topic: rpc error: code = Unauthenticated desc = transport: oauth2: cannot fetch token: 400 Bad Request
               Response: {"error":"invalid_grant","error_description":"Invalid JWT Signature."}
     Reason:   TopicReconcileFailed
     ```         
     
   * If this CloudAuditLogsSource failed due to the GSA has insufficient permissions
     (for either Kubernetes Secret authentication configuration or Workload Identity authentication configuration), 
     the `Condition` `Ready` would look like:
     
     ```shell
     Type:     Ready
     Status:   False
     Message:  Failed to ensure creation of logging sink: rpc error: code = PermissionDenied desc = The caller does not have permission
     Reason:   SinkCreateFailed
     ```          
   
   * If this CloudAuditLogsSource failed due to the `iam-policy-binding` being setup incorrectly (for Workload Identity authentication configuration), 
     the `Condition` `Ready` would look like:
     
     ```shell
     Type:     Ready
     Status:   False
     Message:  Failed to reconcile Pub/Sub topic: rpc error: code = Unauthenticated desc = transport: compute: Received 403 `
               unable to generate token; IAM returned 403 Forbidden: The caller does not have permission
               his error could be caused by a missing IAM policy binding on the target IAM service account.
     Reason:   TopicReconcileFailed
     ```
       
     ---
   ***To solve this issue***, you can:
   - Check the Google Cloud Service Account `cloud-run-events` for the Control Plane has all required permissions.
   - Check authentication configuration is correct for the Control Plane. 
     - If you are using Workload Identity for the Control Plane, 
     refer [here](./authentication-mechanisms-gcp.md/#workload-identity) to check the
     Google Cloud Service Account `cloud-run-events`, 
     and the Kubernetes Service Account `controller` in namespace `cloud-run-events`.
     - If you are using Kubernetes Secret for the Control Plane, 
     refer [here](./authentication-mechanisms-gcp.md/#kubernetes-secrets) to check the 
     Kubernetes Secret `google-cloud-key` in namespace `cloud-run-events`.
     
   ***Note:*** For Kubernetes Secret, if the JSON private key is no longer existing under your Google Cloud Service Account 
   `cloud-run-events`. Then, even the Google Cloud Service Account `cloud-run-events` has all required permissions, and 
   the corresponding Kubernetes Secret `google-cloud-key ` is in namespace `cloud-run-events`, you still get permission related error. 
   To such case, you have to re-download the JSON private key and re-create the Kubernetes Secret, refer 
   [here](./authentication-mechanisms-gcp.md/#option-2-kubernetes-secrets) for instructions.
     
1. ***Resources are READY, but can't receive Events***

   Sometimes, a resource instance is READY, but it can't receive Events. It might be an authentication configuration problem, 
   if the underlying `Deployment` doesn't have minimum availability.
    
   Typically, the name of an 
   underlying `Deployment` for a resource instance could be a truncated version of 
   `(prefix)-(resource-instance-name)-(uid)`. 
   1. If the resource instance is a `Source`, the prefix is `cre-src`. 
   1. If the resource instance is a `Channel`, the prefix is `cre-chan`. 
   1. If the resource instance is a `Pullsubscription`, the prefix is `cre-ps`
   
   You can use the following command to check if the underlying `Deployment`'s available pod is zero.
   
   ```shell
   kubectl get deployment -n resource-instance-namespace
   ```
    
   ---  
   Here is a detailed example checking a CloudAuditlogsSource `test`'s underlying `Deployment` in namespace `default`:
     
   After running the following command, you will find a `Deployment` named as 
   `cre-src-cloudauditlogssource-te(UID)`.
        
   ```shell
   kubectl get deployment test -n default
   ```
      
   * If this `Deployment` doesn't have minimum availability due to a missing Kubernetes Secret
     (for Kubernetes Secret authentication configuration), the `Pod` which belongs to this `Deployment` 
     (`Pod`'s name will have the same prefix `cre-src-cloudauditlogssource-` as the `Deployment`'s name) will block at `ContainerCreating` status. 
     Using `kubectl describe pod pod-name -n namespace`, you can find a Warning Event like this:
     
     ```shell
     Warning  FailedMount  27s (x2 over 2m40s)   kubelet, gke-knative-1-default-pool-73d30583-c1hv  
     Unable to mount volumes for pod "cre-src-cloudauditlogssource-tef1a55bfca8e1d5620e0c4199495mwk6k_default(f35883bd-ee66-4497-94fa-05196a6043fe)": 
     timeout expired waiting for volumes to attach or mount for pod "default"/"cre-src-cloudauditlogssource-tef1a55bfca8e1d5620e0c4199495mwk6k". 
     list of unmounted volumes=[google-cloud-key]. list of unattached volumes=[google-cloud-key default-token-dd9cd]
     ```
       
   * If this `Deployment` doesn't have minimum availability due to the JSON private key stored in the Kubernetes Secret having been revoked
     (for Kubernetes Secret authentication configuration), the `Pod` which belongs to this `Deployment` 
     (`Pod`'s name will have the same prefix `cre-src-cloudauditlogssource-` as the `Deployment`'s name) will block at `Error` status. 
     Using `kubectl log pod-name -n namespace`, you can find a Log containing information like this:                                                        
     
     ```shell
     "msg":"failed to start adapter: ",
     "commit":"9e8388f",
     "error":"unable to create sunscription \"cre-src_default_cloudauditlogssource-test_a2ca50b7-c951-4682-b8f0-e902a449dbb1\", 
     rpc error: code = Unauthenticated desc = transport: oauth2: cannot fetch token: 400 Bad Request\nResponse: {\"error\":\"invalid_grant\",\"error_description\":\"Invalid JWT Signature.\"}"
     ```
   
   * If this `Deployment` doesn't have minimum availability due to the GSA has insufficient permissions
     (for either Kubernetes Secret authentication configuration or Workload Identity authentication configuration), 
     the `Pod` which belongs to this `Deployment` 
     (`Pod`'s name will have the same prefix `cre-src-cloudauditlogssource-` as the `Deployment`'s name) will block at `Error` status. 
     Using `kubectl log pod-name -n namespace`, you can find a Log containing information like this:
     
     ```shell
     "msg":"failed to start adapter: ",
     "commit":"9e8388f",
     "error":"unable to create sunscription \"cre-src_default_cloudauditlogssource-test_663a7f95-8b82-46aa-85b8-8fee4e65b26f\", 
     rpc error: code = PermissionDenied desc = User not authorized to perform this action.
     ```
     
   * If this `Deployment` doesn't have minimum availability due to a missing Kubernetes Service Account
     (for Workload Identity authentication configuration), the `Deployment` can't create any `Pod`. 
     Using `kubectl describe deployment-name -n namespace`, you can find a `Condition` `ReplicaFailure` under `Status` like this:
     
     ```shell
     type: ReplicaFailure
     status: "True"
     reason: FailedCreate
     message: 'pods "cre-src-cloudauditlogssource-tebc146e4349a11efaf078c20f8ab65089-6b6b57997d-"
       is forbidden: error looking up service account default/test1: serviceaccount
       "test1" not found'
     ```      
           
   * If this `Deployment` doesn't have minimum availability due to a missing Kubernetes Service Account annotation
     (for Workload Identity authentication configuration), the `Pod` which belongs to this `Deployment` 
     (`Pod`'s name will have the same prefix `cre-src-cloudauditlogssource-` as the `Deployment`'s name) will block at `Error` status. 
     Using `kubectl log pod-name -n namespace`, you can find a Log containing information like this:
     
     ```shell
     "msg":"failed to start adapter: ",
     "commit":"9e8388f",
     "error":"unable to create sunscription \"cre-src_default_cloudauditlogssource-test_663a7f95-8b82-46aa-85b8-8fee4e65b26f\", 
     rpc error: code = PermissionDenied desc = User not authorized to perform this action.
     ```      
           
   * If this `Deployment` doesn't have minimum availability due to the `iam-policy-binding` being setup incorrectly
     (for Workload Identity authentication configuration), the `Pod` which belongs to this `Deployment` 
     (`Pod`'s name will have the same prefix `cre-src-cloudauditlogssource-` as the `Deployment`'s name) will block at `Error` status. 
     Using `kubectl log pod-name -n namespace`, you can find a Log containing information like this:
     
     ```shell
     "msg":"failed to start adapter: ",
     "commit":"9e8388f",
     "error":"unable to create sunscription \"cre-src_default_cloudauditlogssource-test_4daeacfe-6155-4f69-8d52-64745fa0591d\", 
     rpc error: code = Unauthenticated desc = transport: compute: Received 403 `\nUnable to generate token; IAM returned 403 Forbidden: 
     The caller does not have permission\n\nThis error could be caused by a missing IAM policy binding on the target IAM service account.
     ```      
      
     ---  
   ***To solve this issue***, you can:
   - Check the Google Cloud Service Account `cre-pubsub` for the Data Plane has all required permissions.
   - Check authentication configuration is correct for this resource instance. 
     - If you are using Workload Identity for this resource instance, 
     refer [here](./authentication-mechanisms-gcp.md/#workload-identity) to check the
     Google Cloud Service Account `cre-pubsub`, 
     and the Kubernetes Service Account in the namespace where this resource instance resides.
     - If you are using Kubernetes Secret for this resource instance, 
     refer [here](./authentication-mechanisms-gcp.md/#kubernetes-secrets) to check the 
     Kubernetes Secret in namespace where this resource instance resides.
     
   ***Note:*** For Workload Identity, there is a known issue [#759](https://github.com/google/knative-gcp/issues/759) 
   for credential sync delay (~1 min) in resources' underlying components. You'll probably encounter this issue, 
   if you immediately send Events after you finish Workload Identity setup for a resource instance.
   
1. ***Resources are not READY, due to WorkloadIdentityReconcileFailed***
   
   This error only exists when you use default scenario for Workload Identity. 
   You can find detail failure reason by:
   ```shell
   kubectl describe resource-name resource-instance-name -n resource-instance-namespace
   ```
   ***To solve this issue***, you can:
   * Make sure the `workloadIdentityMapping` under `default-auth-config` in `ConfigMap` `config-gcp-auth` is correct 
     (a correct Kubernetes Service Account paired with a correct Google Cloud Service Account).
   * If the reason related on permission like this:
     ```shell
     type: Ready
     status: "False"
     message: 'rpc error: code = PermissionDenied desc = Permission iam.serviceAccounts.setIamPolicy
       is required to perform this operation on service account projects/-/serviceAccounts/cre-pubsub@PROJECT_ID.iam.gserviceaccount.com.'
     reason: WorkloadIdentityFailed
     ```
     it is most likely that you didn't grant `iam.serviceAccountAdmin` permission of the Google Cloud Service Account to 
     the Control Plane's Google Cloud Service Account `cloud-run-events`, refer 
     [Default scenario](../install/pubsub-service-account.md) to grant permission.
        
   * If the reason related on concurrency like this:
     ```shell
     type: Ready
     status: "False"
     message: 'adding iam policy binding failed with: failed to set iam policy: googleapi: Error 409: There were concurrent policy changes. 
       Please retry the whole read-modify-write with exponential backoff'
     reason: WorkloadIdentityFailed
     ```
     the controller will retry it in the next reconciliation loop 
     (the maximum retry period is 5 min). You can also use [Non-default scenario](../install/pubsub-service-account.md) 
     if this error least for a long time.
   
=======

## Authentication Mechanism for the Data Plane

Please check
[Installing Pub/Sub Enabled Service Account](../install/pubsub-service-account.md).

## Troubleshooting

(TODO)
>>>>>>> 8eca63bc
<|MERGE_RESOLUTION|>--- conflicted
+++ resolved
@@ -1,11 +1,8 @@
 # Configure Authentication Mechanism for GCP
 
 ## Authentication Mechanism for the Control Plane
-<<<<<<< HEAD
 This is the manual auth configuration for the Control Plane. 
 Refer [installation guide](./install-knative-gcp.md) for automated scripts.
-=======
->>>>>>> 8eca63bc
 
 For both methods (Workload Identity and Kubernetes Secret), the first manual
 step is creating a
@@ -138,7 +135,16 @@
 
    Note that `google-cloud-key` and `key.json` are default values expected by
    our control plane.
-<<<<<<< HEAD
+
+## Authentication Mechanism for the Data Plane
+
+Please check
+[Installing Pub/Sub Enabled Service Account](../install/pubsub-service-account.md).
+
+## Troubleshooting
+
+(TODO)
+
    
 ## Authentication Mechanism for the Data Plane
  
@@ -431,15 +437,4 @@
      the controller will retry it in the next reconciliation loop 
      (the maximum retry period is 5 min). You can also use [Non-default scenario](../install/pubsub-service-account.md) 
      if this error least for a long time.
-   
-=======
-
-## Authentication Mechanism for the Data Plane
-
-Please check
-[Installing Pub/Sub Enabled Service Account](../install/pubsub-service-account.md).
-
-## Troubleshooting
-
-(TODO)
->>>>>>> 8eca63bc
+   