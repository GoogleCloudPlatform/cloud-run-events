# Installing GCP Broker

<<<<<<< HEAD
The GCP Broker is a Broker implementation that's highly optimized for running in GCP using [Cloud Pub/Sub](https://cloud.google.com/pubsub).
=======
## GCP Broker

The GCP Broker is a Broker implementation that's highly optimized for running in
GCP using [Cloud Pub/Sub](https://cloud.google.com/pubsub).
>>>>>>> 7ed1bb40

Knative Eventing allows different Broker implementations via `BrokerClass`
annotation. If annotated with
`"eventing.knative.dev/broker.class": "googlecloud"`, the `Knative-GCP`
contorller will create a GCP Broker. Compared to the default
[Channel Based Broker](https://knative.dev/docs/eventing/channel-based-broker/),
GCP Broker is more performant and cost-effective by reducing hops and Pub/Sub
message consumption.


## Prerequisites

1. [Install Knative-GCP](./install-knative-gcp.md).

2. [Create a Pub/Sub enabled Service Account](./pubsub-service-account.md).

<<<<<<< HEAD
=======
Apply GCP broker yamls:

```shell
ko apply -f ./config/broker/
```

>>>>>>> 7ed1bb40
## Authentication Setup for GCP Broker

### Option 1: Use Workload Identity

It is the recommended way to access Google Cloud services from within GKE due to
its improved security properties and manageability. For more information about
Workload Identity see
[here](https://cloud.google.com/kubernetes-engine/docs/how-to/workload-identity).

1.  Set your project ID.

    ```shell
    export PROJECT_ID=<your-project-id>
    ```

1.  Make sure Workload Identity is enabled when you
    [Install Knative-GCP](install-knative-gcp.md). If not,
    [configure authentication mechanism](authentication-mechanisms-gcp.md) using
    the Workload Identity option.

1.  Bind the `broker` Kubernetes Service Account with Google Cloud Service
    Account, this will add `role/iam.workloadIdentityUser` to the Google Cloud
    Service Account. The scope of this role is only for this specific Google
    Cloud Service Account. It is equivalent to this command:

        ```shell
        gcloud iam service-accounts add-iam-policy-binding \
        --role roles/iam.workloadIdentityUser \
        --member serviceAccount:$PROJECT_ID.svc.id.goog[cloud-run-events/broker] \
        cre-pubsub@$PROJECT_ID.iam.gserviceaccount.com
        ```

1.  Annotate the `broker` Kubernetes Service Account with
    `iam.gke.io/gcp-service-account=cre-pubsub@PROJECT_ID.iam.gserviceaccount.com`

        ```shell
        kubectl --namespace cloud-run-events  annotate serviceaccount broker iam.gke.io/gcp-service-account=cre-pubsub@${PROJECT_ID}.iam.gserviceaccount.com
        ```

### Option 2. Export Service Account Keys And Store Them as Kubernetes Secrets

1. Download a new JSON private key for that Service Account. **Be sure not to
   check this key into source control!**

   ```shell
   gcloud iam service-accounts keys create cre-pubsub.json \
   --iam-account=cre-pubsub@$PROJECT_ID.iam.gserviceaccount.com
   ```

1. Create a secret on the Kubernetes cluster with the downloaded key.

   ```shell
   kubectl --namespace cloud-run-events create secret generic google-broker-key --from-file=key.json=cre-pubsub.json
   ```

   `google-broker-key` and `key.json` are default values expected by our
   resources.
   
## Deployment

Apply GCP broker yamls:

```shell
ko apply -f ./config/broker/
```

## Usage

```shell
export NAMESPACE=cloud-run-events-example
export BROKER=test-broker
kubectl create namespace ${NAMESPACE}
```

1. Create a New GCP Broker

   ```shell
   kubectl apply -f - << END
   apiVersion: eventing.knative.dev/v1beta1
   kind: Broker
   metadata:
     name: ${BROKER}
     namespace: ${NAMESPACE}
     annotations:
       "eventing.knative.dev/broker.class": "googlecloud"
   END
   ```

   Make sure you apply the annotation
   `"eventing.knative.dev/broker.class": "googlecloud"`. That triggers the
   knative-gcp to create a new GCP broker.

1. Verify that the new broker is running,

   ```shell
   kubectl -n ${NAMESPACE} get broker ${BROKER}
   ```

   This shows the broker you just created like so:

   ```shell
   NAME          READY   REASON   URL                                                                                             AGE
   test-broker   True             http://broker-ingress.cloud-run-events.svc.cluster.local/cloud-run-events-example/test-broker   15s
   ```

Once the GCP broker is ready, you can use it by sending events to its `URL` and
create [Triggers](https://knative.dev/docs/eventing/broker-trigger/#trigger) to
receive events from it, just like any Knative Eventing
[Brokers](https://knative.dev/docs/eventing/broker-trigger/#broker).

You can find demos of the GCP broker in the
[examples](../examples/gcpbroker/README.md).

## Debugging

![GCP Broker](images/GCPBroker.png)

### Control Plane

The GCP Broker controller is responsible for provisioning the decoupling topics
and pull subscriptions for GCP Brokers, and the retry topics and pull
subscriptions for the Triggers.

- Code: The logic in in
  [broker.go](https://github.com/google/knative-gcp/blob/master/pkg/reconciler/broker/broker.go).
  The main function is the
  [shared main function](https://github.com/google/knative-gcp/blob/master/cmd/controller/main.go)
  with other controllers.
- [Deployment](https://github.com/google/knative-gcp/blob/master/config/500-controller.yaml):
  By default it's deployed as `controller` in the `cloud-run-events` namespace.

### Data Plane

All GCP Brokers share the following data plane components:

- Ingress. Ingress accepts events over HTTP/HTTPS and persists events in a
  Pub/Sub topic specific to each Broker.
  - Code:
    [main.go](https://github.com/google/knative-gcp/blob/master/cmd/broker/ingress/main.go)
  - Deployment: It contains a Service and Deployment, both called
    `broker-ingress` in the `cloud-run-events` namespace.
- Fanout. Fanout continously pull events from decouple topics for all Brokers,
  applies Trigger filters, and sends events to consumers. For failed deliveries,
  it sends the events to the corresponding retry topic.
  - Code:
    [main.go](https://github.com/google/knative-gcp/blob/master/cmd/broker/fanout/main.go)
  - Deployment: It a deployment called `broker-fanout` in the `cloud-run-events`
    namespace.
- Retry. Retry continously resends events that have failed in delivery to the
  consumers.
  - Code:
    [main.go](https://github.com/google/knative-gcp/blob/master/cmd/broker/retry/main.go)
  - Deployment: It a deployment called `broker-retry` in the `cloud-run-events`
    namespace.

### Common Issues

1. Broker is not READY
   - Check the controller logs to see if there are any errors.
   - Check if the decoupling topic and pull subscription are created. They are
     named as `cre-bkr_<namespace>_<broker>_<UID>`.
   - Check if the ingress service is ready.
   - Try sending an event anyway. Sometimes Broker is working but its status is
     not updated quickly, see issue
     [#912](https://github.com/google/knative-gcp/issues/912).
1. Trigger is not READY
   - Check the controller logs to see if there are any errors.
   - Check if the retry topic and pull subscription are created. They are named
     as `cre-tgr_<namespace>_<trigger>_<UID>`.
1. Ingress returns non 2xx status code.
   - Check the ingress pod logs.
   - Make sure the HTTP method is POST and the request is a CloudEvent. It's
     recommended to use CloudEvents SDK to make the request.
   - Compare `/var/run/cloud-run-events/broker/targets` file in the ingress pod
     with the contents in `config-targets` configmap in `cloud-run-events`
     namespace. If they are not the same, it's likely that the configmap volume
     in the pod is not updated with the latest information. Delete the pod and
     wait for it to be recreated. Meanwhile file a bug.
1. Events not delivered to consumers.
   - Check the fanout pod logs.
   - Check if the decouple pull subscription exists. Also make sure its topic is
     not `_deleted_topic_`. If so, it's likely that someone manually deleted the
     decoupling topic, see
     [#832](https://github.com/google/knative-gcp/issues/832). In this case you
     need to delete the pull subscription manually and wait for it to be
     recreated by the controller.
   - Compare `/var/run/cloud-run-events/broker/targets` file in the fanout pod
     with the contents in `config-targets` configmap in `cloud-run-events`
     namespace. If they are not the same, it's likely that the configmap volume
     in the pod is not updated with the latest information. Delete the pod and
     wait for it to be recreated. Meanwhile file a bug.
1. Events are not retried after delivery failures.
   - Check the fanout pod logs to see if it sends failed events to the retry
     topic.
   - Check the retry pod logs to see if there are any errors.
   - Check if the retry topic and pull subscription exists. Also make sure its
     topic is not `_deleted_topic_`. If so, it's likely that someone manually
     deleted the decoupling topic, see
     [#832](https://github.com/google/knative-gcp/issues/832). In this case you
     need to delete the pull subscription manually and wait for it to be
     recreated by the controller.
   - Compare `/var/run/cloud-run-events/broker/targets` file in the retry pod
     with the contents in `config-targets` configmap in `cloud-run-events`
     namespace. If they are not the same, it's likely that the configmap volume
     in the pod is not updated with the latest information. Delete the pod and
     wait for it to be recreated. Meanwhile file a bug.
1. Cannot delete a Trigger.
   - If the Broker doesn't exist, then it's a known issue:
     [#828](https://github.com/google/knative-gcp/issues/828)
   - If not, check the controller logs and file a bug if necessary.<|MERGE_RESOLUTION|>--- conflicted
+++ resolved
@@ -1,13 +1,6 @@
 # Installing GCP Broker
 
-<<<<<<< HEAD
 The GCP Broker is a Broker implementation that's highly optimized for running in GCP using [Cloud Pub/Sub](https://cloud.google.com/pubsub).
-=======
-## GCP Broker
-
-The GCP Broker is a Broker implementation that's highly optimized for running in
-GCP using [Cloud Pub/Sub](https://cloud.google.com/pubsub).
->>>>>>> 7ed1bb40
 
 Knative Eventing allows different Broker implementations via `BrokerClass`
 annotation. If annotated with
@@ -24,15 +17,6 @@
 
 2. [Create a Pub/Sub enabled Service Account](./pubsub-service-account.md).
 
-<<<<<<< HEAD
-=======
-Apply GCP broker yamls:
-
-```shell
-ko apply -f ./config/broker/
-```
-
->>>>>>> 7ed1bb40
 ## Authentication Setup for GCP Broker
 
 ### Option 1: Use Workload Identity
