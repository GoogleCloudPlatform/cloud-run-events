/*
Copyright 2019 Google LLC

Licensed under the Apache License, Version 2.0 (the "License");
you may not use this file except in compliance with the License.
You may obtain a copy of the License at

    http://www.apache.org/licenses/LICENSE-2.0

Unless required by applicable law or agreed to in writing, software
distributed under the License is distributed on an "AS IS" BASIS,
WITHOUT WARRANTIES OR CONDITIONS OF ANY KIND, either express or implied.
See the License for the specific language governing permissions and
limitations under the License.
*/

package publisher

import (
	"fmt"

	"context"

	cloudevents "github.com/cloudevents/sdk-go"
	cepubsub "github.com/cloudevents/sdk-go/pkg/cloudevents/transport/pubsub"

	"github.com/google/knative-gcp/pkg/kncloudevents"
)

// Publisher implements the Pub/Sub adapter to deliver Pub/Sub messages from a
// pre-existing topic/subscription to a Sink.
type Publisher struct {
	// ProjectID is the pre-existing eventing project id to use.
	ProjectID string
	// TopicID is the pre-existing eventing pub/sub topic id to use.
	TopicID string

	// inbound is the cloudevents client to use to receive events.
	inbound cloudevents.Client
	// outbound is the cloudevents client to use to send events.
	outbound cloudevents.Client
}

func (a *Publisher) Start(ctx context.Context) error {
	var err error

	// Receive events on HTTP.
	if a.inbound == nil {
		if a.inbound, err = kncloudevents.NewDefaultClient(); err != nil {
			return fmt.Errorf("failed to create inbound cloudevent client: %s", err.Error())
		}
	}

	// Send Events on Pub/Sub.
	if a.outbound == nil {
		if a.outbound, err = a.newPubSubClient(ctx); err != nil {
			return fmt.Errorf("failed to create outbound cloudevent client: %s", err.Error())
		}
	}

	return a.inbound.StartReceiver(ctx, a.receive)
}

func (a *Publisher) receive(ctx context.Context, event cloudevents.Event, resp *cloudevents.EventResponse) error {
<<<<<<< HEAD
=======
	// Upgrade to supported transport version.
	if event.SpecVersion() != cloudevents.VersionV03 {
		event.Context = event.Context.AsV03()
	}
>>>>>>> 3640a19f

	if _, r, err := a.outbound.Send(ctx, event); err != nil {
		return err
	} else if r != nil {
		resp.RespondWith(200, r)
	}

	return nil
}

func (a *Publisher) newPubSubClient(ctx context.Context) (cloudevents.Client, error) {
	tOpts := []cepubsub.Option{
		cepubsub.WithBinaryEncoding(),
		cepubsub.WithProjectID(a.ProjectID),
		cepubsub.WithTopicID(a.TopicID),
	}

	// Make a pubsub transport for the CloudEvents client.
	t, err := cepubsub.New(ctx, tOpts...)
	if err != nil {
		return nil, err
	}

	// Use the transport to make a new CloudEvents client.
	return cloudevents.NewClient(t,
		cloudevents.WithUUIDs(),
		cloudevents.WithTimeNow(),
	)
}<|MERGE_RESOLUTION|>--- conflicted
+++ resolved
@@ -62,13 +62,11 @@
 }
 
 func (a *Publisher) receive(ctx context.Context, event cloudevents.Event, resp *cloudevents.EventResponse) error {
-<<<<<<< HEAD
-=======
+
 	// Upgrade to supported transport version.
 	if event.SpecVersion() != cloudevents.VersionV03 {
 		event.Context = event.Context.AsV03()
 	}
->>>>>>> 3640a19f
 
 	if _, r, err := a.outbound.Send(ctx, event); err != nil {
 		return err
