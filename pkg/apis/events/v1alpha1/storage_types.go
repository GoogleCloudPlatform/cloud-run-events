--- conflicted
+++ resolved
@@ -17,17 +17,12 @@
 package v1alpha1
 
 import (
-	//	corev1 "k8s.io/api/core/v1"
 	metav1 "k8s.io/apimachinery/pkg/apis/meta/v1"
 	"k8s.io/apimachinery/pkg/runtime"
 	"k8s.io/apimachinery/pkg/runtime/schema"
 
 	duckv1alpha1 "github.com/google/knative-gcp/pkg/apis/duck/v1alpha1"
 	"knative.dev/pkg/apis"
-<<<<<<< HEAD
-	duckv1 "knative.dev/pkg/apis/duck/v1"
-=======
->>>>>>> 0cff3a26
 	"knative.dev/pkg/kmeta"
 	"knative.dev/pkg/webhook"
 )
@@ -54,28 +49,9 @@
 
 // StorageSpec is the spec for a Storage resource
 type StorageSpec struct {
-<<<<<<< HEAD
-	// This brings in CloudEventOverrides and Sink
-	duckv1.SourceSpec
-
-	// Secret is the credential used to manage Notifications on the GCS bucket.
-	// The value of the secret entry must be a service account key in the JSON format (see
-	// https://cloud.google.com/iam/docs/creating-managing-service-account-keys).
-	// +optional
-	Secret *corev1.SecretKeySelector `json:"secret,omitempty"`
-
-	// PubSubSecret is the credential to use for the GCP PubSub Subscription.
-	// It is used for the PullSubscription that is used to deliver events from GCS.
-	// The value of the secret entry must be a service account key in the JSON format (see
-	// https://cloud.google.com/iam/docs/creating-managing-service-account-keys).
-	// If omitted, uses Secret from above.
-	// +optional
-	PubSubSecret *corev1.SecretKeySelector `json:"pubSubSecret,omitempty"`
-=======
 	// This brings in the PubSub based Source Specs. Includes:
 	// Sink, CloudEventOverrides, Secret, PubSubSecret, and Project
 	duckv1alpha1.PubSubSpec
->>>>>>> 0cff3a26
 
 	// ServiceAccountName holds the name of the Kubernetes service account
 	// as which the underlying K8s resources should be run. If unspecified
@@ -117,14 +93,9 @@
 
 // StorageStatus is the status for a GCS resource
 type StorageStatus struct {
-<<<<<<< HEAD
-	// This brings in duck/v1beta1 Status as well as SinkURI
-	duckv1.SourceStatus
-=======
 	// This brings in our GCP PubSub based events importers
 	// duck/v1beta1 Status, SinkURI, ProjectID, TopicID, and SubscriptionID
 	duckv1alpha1.PubSubStatus
->>>>>>> 0cff3a26
 
 	// NotificationID is the ID that GCS identifies this notification as.
 	// +optional
