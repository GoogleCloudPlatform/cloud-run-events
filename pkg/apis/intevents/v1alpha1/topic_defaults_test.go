/*
Copyright 2019 The Knative Authors

Licensed under the Apache License, Version 2.0 (the "License");
you may not use this file except in compliance with the License.
You may obtain a copy of the License at

    http://www.apache.org/licenses/LICENSE-2.0

Unless required by applicable law or agreed to in writing, software
distributed under the License is distributed on an "AS IS" BASIS,
WITHOUT WARRANTIES OR CONDITIONS OF ANY KIND, either express or implied.
See the License for the specific language governing permissions and
limitations under the License.
*/

package v1alpha1

import (
	"context"
	"testing"

	gcpauthtesthelper "github.com/google/knative-gcp/pkg/apis/configs/gcpauth/testhelper"

	"github.com/google/go-cmp/cmp"
	corev1 "k8s.io/api/core/v1"
	metav1 "k8s.io/apimachinery/pkg/apis/meta/v1"

	duckv1alpha1 "github.com/google/knative-gcp/pkg/apis/duck/v1alpha1"
	testingMetadataClient "github.com/google/knative-gcp/pkg/gclient/metadata/testing"
)

func TestTopicDefaults(t *testing.T) {
	testCases := map[string]struct {
		want *Topic
		got  *Topic
		ctx  context.Context
	}{
		"with GCP Auth": {
			want: &Topic{
				ObjectMeta: metav1.ObjectMeta{
					Annotations: map[string]string{
						duckv1alpha1.ClusterNameAnnotation: testingMetadataClient.FakeClusterName,
					},
				},
				Spec: TopicSpec{
					PropagationPolicy: TopicPolicyCreateNoDelete,
					Secret: &corev1.SecretKeySelector{
						LocalObjectReference: corev1.LocalObjectReference{
							Name: "google-cloud-key",
						},
						Key: "key.json",
					},
				}},
			got: &Topic{
				ObjectMeta: metav1.ObjectMeta{
					Annotations: map[string]string{
						duckv1alpha1.ClusterNameAnnotation: testingMetadataClient.FakeClusterName,
					},
				},
				Spec: TopicSpec{}},
			ctx: gcpauthtesthelper.ContextWithDefaults(),
		},
		"without GCP Auth": {
			want: &Topic{
				ObjectMeta: metav1.ObjectMeta{
					Annotations: map[string]string{
						duckv1alpha1.ClusterNameAnnotation: testingMetadataClient.FakeClusterName,
					},
				},
				Spec: TopicSpec{
					PropagationPolicy: TopicPolicyCreateNoDelete},
			},
<<<<<<< HEAD
			got: &Topic{
				ObjectMeta: metav1.ObjectMeta{
					Annotations: map[string]string{
						duckv1alpha1.ClusterNameAnnotation: testingMetadataClient.FakeClusterName,
					},
				},
=======
			EnablePublisher: &trueVal,
		}}

	got := &Topic{
		ObjectMeta: metav1.ObjectMeta{
			Annotations: map[string]string{
				duckv1alpha1.ClusterNameAnnotation: testingMetadataClient.FakeClusterName,
>>>>>>> 5ea105c5
			},
			ctx: context.Background(),
		},
	}
	for n, tc := range testCases {
		t.Run(n, func(t *testing.T) {
			tc.got.SetDefaults(tc.ctx)
			if diff := cmp.Diff(tc.want, tc.got); diff != "" {
				t.Errorf("Unexpected differences (-want +got): %v", diff)
			}
		})
	}
}<|MERGE_RESOLUTION|>--- conflicted
+++ resolved
@@ -51,6 +51,7 @@
 						},
 						Key: "key.json",
 					},
+					EnablePublisher: &trueVal,
 				}},
 			got: &Topic{
 				ObjectMeta: metav1.ObjectMeta{
@@ -71,22 +72,12 @@
 				Spec: TopicSpec{
 					PropagationPolicy: TopicPolicyCreateNoDelete},
 			},
-<<<<<<< HEAD
 			got: &Topic{
 				ObjectMeta: metav1.ObjectMeta{
 					Annotations: map[string]string{
 						duckv1alpha1.ClusterNameAnnotation: testingMetadataClient.FakeClusterName,
 					},
 				},
-=======
-			EnablePublisher: &trueVal,
-		}}
-
-	got := &Topic{
-		ObjectMeta: metav1.ObjectMeta{
-			Annotations: map[string]string{
-				duckv1alpha1.ClusterNameAnnotation: testingMetadataClient.FakeClusterName,
->>>>>>> 5ea105c5
 			},
 			ctx: context.Background(),
 		},
