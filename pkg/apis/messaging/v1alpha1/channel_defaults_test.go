--- conflicted
+++ resolved
@@ -21,40 +21,26 @@
 	"testing"
 
 	"github.com/google/go-cmp/cmp"
-<<<<<<< HEAD
-	metav1 "k8s.io/apimachinery/pkg/apis/meta/v1"
+	v1 "k8s.io/apimachinery/pkg/apis/meta/v1"
 
 	duckv1alpha1 "github.com/google/knative-gcp/pkg/apis/duck/v1alpha1"
 	testingMetadataClient "github.com/google/knative-gcp/pkg/gclient/metadata/testing"
-=======
-	v1 "k8s.io/apimachinery/pkg/apis/meta/v1"
->>>>>>> daa9c7b9
 )
 
 func TestChannelDefaults(t *testing.T) {
 	want := &Channel{
-<<<<<<< HEAD
-		ObjectMeta: metav1.ObjectMeta{
-			Annotations: map[string]string{
-				duckv1alpha1.ClusterNameAnnotation: testingMetadataClient.FakeClusterName,
-=======
 		ObjectMeta: v1.ObjectMeta{
 			Annotations: map[string]string{
 				"messaging.knative.dev/subscribable": "v1alpha1",
->>>>>>> daa9c7b9
+				duckv1alpha1.ClusterNameAnnotation:   testingMetadataClient.FakeClusterName,
 			},
 		},
 		Spec: ChannelSpec{
 			Secret: defaultSecretSelector(),
-<<<<<<< HEAD
-		},
-	}
-=======
 		}}
->>>>>>> daa9c7b9
 
 	got := &Channel{
-		ObjectMeta: metav1.ObjectMeta{
+		ObjectMeta: v1.ObjectMeta{
 			Annotations: map[string]string{
 				duckv1alpha1.ClusterNameAnnotation: testingMetadataClient.FakeClusterName,
 			},
