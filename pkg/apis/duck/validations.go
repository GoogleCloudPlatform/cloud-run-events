/*
Copyright 2020 Google LLC

Licensed under the Apache License, Version 2.0 (the "License");
you may not use this file except in compliance with the License.
You may obtain a copy of the License at

    http://www.apache.org/licenses/LICENSE-2.0

Unless required by applicable law or agreed to in writing, software
distributed under the License is distributed on an "AS IS" BASIS,
WITHOUT WARRANTIES OR CONDITIONS OF ANY KIND, either express or implied.
See the License for the specific language governing permissions and
limitations under the License.
*/

// Package duck contains Cloud Run Events API versions for duck components
package duck

import (
	"context"
	"fmt"
	"math"
	"regexp"
	"strconv"

	"github.com/google/go-cmp/cmp"

	corev1 "k8s.io/api/core/v1"
	"k8s.io/apimachinery/pkg/api/equality"
	metav1 "k8s.io/apimachinery/pkg/apis/meta/v1"
	"knative.dev/pkg/apis"
)

var (
	// The name of a k8s ServiceAccount object must be a valid DNS subdomain name.
	// https://kubernetes.io/docs/concepts/overview/working-with-objects/names/#dns-subdomain-names
	ksaValidationRegex = regexp.MustCompile(`^[A-Za-z0-9](?:[A-Za-z0-9\-]{0,61}[A-Za-z0-9])?$`)
)

// ValidateAutoscalingAnnotations validates the autoscaling annotations.
// The class ensures that we reconcile using the corresponding controller.
func ValidateAutoscalingAnnotations(ctx context.Context, annotations map[string]string, errs *apis.FieldError) *apis.FieldError {
	if autoscalingClass, ok := annotations[AutoscalingClassAnnotation]; ok {
		// Only supported autoscaling class is KEDA.
		if autoscalingClass != KEDA {
			errs = errs.Also(apis.ErrInvalidValue(autoscalingClass, fmt.Sprintf("metadata.annotations[%s]", AutoscalingClassAnnotation)))
		}

		var minScale, maxScale int
		minScale, errs = validateAnnotation(annotations, AutoscalingMinScaleAnnotation, minimumMinScale, errs)
		maxScale, errs = validateAnnotation(annotations, AutoscalingMaxScaleAnnotation, minimumMaxScale, errs)
		if maxScale < minScale {
			errs = errs.Also(&apis.FieldError{
				Message: fmt.Sprintf("maxScale=%d is less than minScale=%d", maxScale, minScale),
				Paths:   []string{fmt.Sprintf("metadata.annotations[%s]", AutoscalingMaxScaleAnnotation), fmt.Sprintf("[%s]", AutoscalingMinScaleAnnotation)},
			})
		}
		_, errs = validateAnnotation(annotations, KedaAutoscalingPollingIntervalAnnotation, minimumKedaPollingInterval, errs)
		_, errs = validateAnnotation(annotations, KedaAutoscalingCooldownPeriodAnnotation, minimumKedaCooldownPeriod, errs)
		_, errs = validateAnnotation(annotations, KedaAutoscalingSubscriptionSizeAnnotation, minimumKedaSubscriptionSize, errs)
	} else {
		errs = validateAnnotationNotExists(annotations, AutoscalingMinScaleAnnotation, errs)
		errs = validateAnnotationNotExists(annotations, AutoscalingMaxScaleAnnotation, errs)
		errs = validateAnnotationNotExists(annotations, KedaAutoscalingPollingIntervalAnnotation, errs)
		errs = validateAnnotationNotExists(annotations, KedaAutoscalingCooldownPeriodAnnotation, errs)
		errs = validateAnnotationNotExists(annotations, KedaAutoscalingSubscriptionSizeAnnotation, errs)
	}
	return errs
}

func validateAnnotation(annotations map[string]string, annotation string, minimumValue int, errs *apis.FieldError) (int, *apis.FieldError) {
	var value int
	if val, ok := annotations[annotation]; !ok {
		errs = errs.Also(apis.ErrMissingField(fmt.Sprintf("metadata.annotations[%s]", annotation)))
	} else if v, err := strconv.Atoi(val); err != nil {
		errs = errs.Also(apis.ErrInvalidValue(val, fmt.Sprintf("metadata.annotations[%s]", annotation)))
	} else if v < minimumValue {
		errs = errs.Also(apis.ErrOutOfBoundsValue(v, minimumValue, math.MaxInt32, fmt.Sprintf("metadata.annotations[%s]", annotation)))
	} else {
		value = v
	}
	return value, errs
}

func validateAnnotationNotExists(annotations map[string]string, annotation string, errs *apis.FieldError) *apis.FieldError {
	if _, ok := annotations[annotation]; ok {
		errs = errs.Also(apis.ErrDisallowedFields(fmt.Sprintf("metadata.annotations[%s]", annotation)))
	}
	return errs
}

// CheckImmutableClusterNameAnnotation checks non-empty cluster-name annotation is immutable.
func CheckImmutableClusterNameAnnotation(current *metav1.ObjectMeta, original *metav1.ObjectMeta, errs *apis.FieldError) *apis.FieldError {
	if _, ok := original.Annotations[ClusterNameAnnotation]; ok {
		if diff := cmp.Diff(original.Annotations[ClusterNameAnnotation], current.Annotations[ClusterNameAnnotation]); diff != "" {
			errs = errs.Also(&apis.FieldError{
				Message: "Immutable fields changed (-old +new)",
				Paths:   []string{fmt.Sprintf("metadata.annotations[%s]", ClusterNameAnnotation)},
				Details: diff,
			})
		}
	}
	return errs
}

// CheckImmutableAutoscalingClassAnnotations checks AutoscalingClassAnnotation Annotations are immutable.
func CheckImmutableAutoscalingClassAnnotations(current *metav1.ObjectMeta, original *metav1.ObjectMeta, errs *apis.FieldError) *apis.FieldError {
<<<<<<< HEAD
	// The AutoscalingClassAnnotation should be immutable no matter if it was defined or not.
=======
	// If AutoscalingClassAnnotation is immutable no matter if it was defined or not
>>>>>>> eefb3d9b
	if diff := cmp.Diff(original.Annotations[AutoscalingClassAnnotation], current.Annotations[AutoscalingClassAnnotation]); diff != "" {
		errs = errs.Also(&apis.FieldError{
			Message: "Immutable fields changed (-old +new)",
			Paths:   []string{fmt.Sprintf("metadata.annotations[%s]", AutoscalingClassAnnotation)},
			Details: diff,
		})
	}
	return errs
}

// ValidateCredential checks secret and service account.
func ValidateCredential(secret *corev1.SecretKeySelector, kServiceAccountName string) *apis.FieldError {
	if secret != nil && !equality.Semantic.DeepEqual(secret, &corev1.SecretKeySelector{}) && kServiceAccountName != "" {
		return &apis.FieldError{
			Message: "Can't have spec.serviceAccountName and spec.secret at the same time",
			Paths:   []string{""},
		}
	} else if secret != nil && !equality.Semantic.DeepEqual(secret, &corev1.SecretKeySelector{}) {
		return validateSecret(secret)
	} else if kServiceAccountName != "" {
		return validateK8sServiceAccount(kServiceAccountName)
	}
	return nil
}

func validateSecret(secret *corev1.SecretKeySelector) *apis.FieldError {
	var errs *apis.FieldError
	if secret.Name == "" {
		errs = errs.Also(apis.ErrMissingField("secret.name"))
	}
	if secret.Key == "" {
		errs = errs.Also(apis.ErrMissingField("secret.key"))
	}
	return errs
}

func validateK8sServiceAccount(kServiceAccountName string) *apis.FieldError {
	match := ksaValidationRegex.FindStringSubmatch(kServiceAccountName)
	if len(match) == 0 {
		return &apis.FieldError{
			Message: fmt.Sprintf(`invalid value: %s, serviceAccountName should have format: ^[A-Za-z0-9](?:[A-Za-z0-9\-]{0,61}[A-Za-z0-9])?$`,
				kServiceAccountName),
			Paths: []string{"serviceAccountName"},
		}
	}
	return nil
}<|MERGE_RESOLUTION|>--- conflicted
+++ resolved
@@ -106,11 +106,7 @@
 
 // CheckImmutableAutoscalingClassAnnotations checks AutoscalingClassAnnotation Annotations are immutable.
 func CheckImmutableAutoscalingClassAnnotations(current *metav1.ObjectMeta, original *metav1.ObjectMeta, errs *apis.FieldError) *apis.FieldError {
-<<<<<<< HEAD
 	// The AutoscalingClassAnnotation should be immutable no matter if it was defined or not.
-=======
-	// If AutoscalingClassAnnotation is immutable no matter if it was defined or not
->>>>>>> eefb3d9b
 	if diff := cmp.Diff(original.Annotations[AutoscalingClassAnnotation], current.Annotations[AutoscalingClassAnnotation]); diff != "" {
 		errs = errs.Also(&apis.FieldError{
 			Message: "Immutable fields changed (-old +new)",
