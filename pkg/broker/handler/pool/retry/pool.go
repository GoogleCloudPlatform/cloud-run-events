--- conflicted
+++ resolved
@@ -135,26 +135,17 @@
 			return true
 		}
 
-<<<<<<< HEAD
 		hc := &handlerCache{
 			Handler: handler.Handler{
 				Timeout:      p.options.TimeoutPerEvent,
 				PubsubEvents: ps,
 				Processor: processors.ChainProcessors(
+					&filter.Processor{Targets: p.targets},
 					// TODO filter processor may be added in the future, but need more discussion for that.
 					&deliver.Processor{DeliverClient: p.deliverClient, Targets: p.targets},
 				),
 			},
 			t: t,
-=======
-		h := &handler.Handler{
-			Timeout:      p.options.TimeoutPerEvent,
-			PubsubEvents: ps,
-			Processor: processors.ChainProcessors(
-				&filter.Processor{Targets: p.targets},
-				&deliver.Processor{DeliverClient: p.deliverClient, Targets: p.targets},
-			),
->>>>>>> 24fbed4d
 		}
 
 		// Deliver processor needs the broker in the context for reply.
