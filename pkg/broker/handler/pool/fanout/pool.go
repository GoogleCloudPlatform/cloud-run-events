--- conflicted
+++ resolved
@@ -43,16 +43,13 @@
 	options *pool.Options
 	targets config.ReadonlyTargets
 	pool    sync.Map
-<<<<<<< HEAD
-=======
 
 	// For sending retry events, we only need a shared pubsub protocol.
 	// And we can set retry topic dynamically.
 	retryps *pubsub.Protocol
->>>>>>> 254c2d47
 }
 
-func NewSyncPool(targets config.ReadonlyTargets, opts ...pool.Option) (*SyncPool, error) {
+func NewSyncPool(ctx context.Context, targets config.ReadonlyTargets, opts ...pool.Option) (*SyncPool, error) {
 	options, err := pool.NewOptions(opts...)
 	if err != nil {
 		return nil, err
@@ -69,22 +66,6 @@
 	return p, nil
 }
 
-<<<<<<< HEAD
-func (p *SyncPool) SyncOnce(ctx context.Context) error {
-=======
-func (p *SyncPool) watch(ctx context.Context) {
-	for {
-		select {
-		case <-ctx.Done():
-			return
-		case <-p.options.SyncSignal:
-			if err := p.syncOnce(ctx); err != nil {
-				logging.FromContext(ctx).Error("failed to sync handlers pool on watch signal", zap.Error(err))
-			}
-		}
-	}
-}
-
 func defaultRetryPubsubProtocol(ctx context.Context, options *pool.Options) (*pubsub.Protocol, error) {
 	opts := []pubsub.Option{
 		pubsub.WithProjectID(options.ProjectID),
@@ -95,8 +76,7 @@
 	return pubsub.New(ctx, opts...)
 }
 
-func (p *SyncPool) syncOnce(ctx context.Context) error {
->>>>>>> 254c2d47
+func (p *SyncPool) SyncOnce(ctx context.Context) error {
 	var errs int
 
 	p.pool.Range(func(key, value interface{}) bool {
