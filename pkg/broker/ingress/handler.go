/*
Copyright 2020 Google LLC

Licensed under the Apache License, Version 2.0 (the "License");
you may not use this file except in compliance with the License.
You may obtain a copy of the License at

    http://www.apache.org/licenses/LICENSE-2.0

Unless required by applicable law or agreed to in writing, software
distributed under the License is distributed on an "AS IS" BASIS,
WITHOUT WARRANTIES OR CONDITIONS OF ANY KIND, either express or implied.
See the License for the specific language governing permissions and
limitations under the License.
*/

package ingress

import (
	"context"
	"errors"
	"fmt"
	nethttp "net/http"
	"strings"
	"time"

	"go.uber.org/zap"

	cev2 "github.com/cloudevents/sdk-go/v2"
	"github.com/cloudevents/sdk-go/v2/binding"
	"github.com/cloudevents/sdk-go/v2/binding/transformer"
	"github.com/cloudevents/sdk-go/v2/protocol"
	"github.com/cloudevents/sdk-go/v2/protocol/http"
	"knative.dev/eventing/pkg/logging"
)

const (
	// TODO(liu-cong) configurable timeout
	decoupleSinkTimeout = 30 * time.Second

	// defaultPort is the defaultPort number for the ingress HTTP receiver.
	defaultPort = 8080

	// EventArrivalTime is used to access the metadata stored on a
	// CloudEvent to measure the time difference between when an event is
	// received on a broker and before it is dispatched to the trigger function.
	// The format is an RFC3339 time in string format. For example: 2019-08-26T23:38:17.834384404Z.
	EventArrivalTime = "knativearrivaltime"
)

// DecoupleSink is an interface to send events to a decoupling sink (e.g., pubsub).
type DecoupleSink interface {
	// Send sends the event from a broker to the corresponding decoupling sink.
	Send(ctx context.Context, ns, broker string, event cev2.Event) protocol.Result
}

// HttpMessageReceiver is an interface to listen on http requests.
type HttpMessageReceiver interface {
	StartListen(ctx context.Context, handler nethttp.Handler) error
}

// handler receives events and persists them to storage (pubsub).
// TODO(liu-cong) support event TTL
type Handler struct {
	// httpReceiver is an HTTP server to receive events.
	httpReceiver HttpMessageReceiver
	// decouple is the client to send events to a decouple sink.
	decouple DecoupleSink
	logger   *zap.Logger
	reporter *StatsReporter
}

// NewHandler creates a new ingress handler.
<<<<<<< HEAD
func NewHandler(ctx context.Context, httpReceiver HttpMessageReceiver, decouple DecoupleSink) *Handler {
	return &Handler{
		httpReceiver: httpReceiver,
		decouple:     decouple,
		logger:       logging.FromContext(ctx),
=======
func NewHandler(ctx context.Context, reporter *StatsReporter, options ...HandlerOption) (*handler, error) {
	h := &handler{
		logger:   logging.FromContext(ctx),
		reporter: reporter,
>>>>>>> fe62f9ad
	}
}

// Start blocks to receive events over HTTP.
func (h *Handler) Start(ctx context.Context) error {
	return h.httpReceiver.StartListen(ctx, h)
}

// ServeHTTP implements net/http Handler interface method.
// 1. Performs basic validation of the request.
// 2. Parse request URL to get namespace and broker.
// 3. Convert request to event.
// 4. Send event to decouple sink.
func (h *Handler) ServeHTTP(response nethttp.ResponseWriter, request *nethttp.Request) {
	h.logger.Debug("Serving http", zap.Any("headers", request.Header))
	startTime := time.Now()
	if request.Method != nethttp.MethodPost {
		response.WriteHeader(nethttp.StatusMethodNotAllowed)
		return
	}

	// Path should be in the form of "/<ns>/<broker>".
	pieces := strings.Split(request.URL.Path, "/")
	if len(pieces) != 3 {
		msg := fmt.Sprintf("Malformed request path. want: '/<ns>/<broker>'; got: %v..", request.URL.Path)
		h.logger.Info(msg)
		response.WriteHeader(nethttp.StatusNotFound)
		response.Write([]byte(msg))
		return
	}
	ns, broker := pieces[1], pieces[2]
	event, msg, statusCode := h.toEvent(request)
	if event == nil {
		response.WriteHeader(statusCode)
		response.Write([]byte(msg))
		return
	}

	event.SetExtension(EventArrivalTime, cev2.Timestamp{Time: time.Now()})

	ctx, cancel := context.WithTimeout(request.Context(), decoupleSinkTimeout)
	defer cancel()
	defer func() { h.reportMetrics(request.Context(), ns, broker, event, statusCode, startTime) }()
	if res := h.decouple.Send(ctx, ns, broker, *event); !cev2.IsACK(res) {
		msg := fmt.Sprintf("Error publishing to PubSub for broker %v/%v. event: %+v, err: %v.", ns, broker, event, res)
		h.logger.Error(msg)
		statusCode = nethttp.StatusInternalServerError
		if errors.Is(res, ErrNotFound) {
			statusCode = nethttp.StatusNotFound
		}
		response.WriteHeader(statusCode)
		response.Write([]byte(msg))
		return
	}
}

// toEvent converts an http request to an event.
func (h *Handler) toEvent(request *nethttp.Request) (event *cev2.Event, msg string, statusCode int) {
	message := http.NewMessageFromHttpRequest(request)
	defer func() {
		if err := message.Finish(nil); err != nil {
			h.logger.Error("Failed to close message", zap.Any("message", message), zap.Error(err))
		}
	}()
	// If encoding is unknown, the message is not an event.
	if message.ReadEncoding() == binding.EncodingUnknown {
		msg := fmt.Sprintf("Encoding is unknown. Not a cloud event? request: %+v", request)
		h.logger.Debug(msg)
		return nil, msg, nethttp.StatusBadRequest
	}
	event, err := binding.ToEvent(request.Context(), message, transformer.AddTimeNow)
	if err != nil {
		msg := fmt.Sprintf("Failed to convert request to event: %v", err)
		h.logger.Error(msg)
		return nil, msg, nethttp.StatusBadRequest
	}
	return event, "", nethttp.StatusOK
}

func (h *handler) reportMetrics(ctx context.Context, ns, broker string, event *cev2.Event, statusCode int, start time.Time) {
	args := reportArgs{
		namespace:    ns,
		broker:       broker,
		eventType:    event.Type(),
		responseCode: statusCode,
	}
	if err := h.reporter.reportEventDispatchTime(ctx, args, time.Since(start)); err != nil {
		h.logger.Warn("Failed to record metrics.", zap.Any("namespace", ns), zap.Any("broker", broker), zap.Error(err))
	}
}<|MERGE_RESOLUTION|>--- conflicted
+++ resolved
@@ -31,6 +31,8 @@
 	"github.com/cloudevents/sdk-go/v2/binding/transformer"
 	"github.com/cloudevents/sdk-go/v2/protocol"
 	"github.com/cloudevents/sdk-go/v2/protocol/http"
+	"github.com/google/wire"
+	"knative.dev/eventing/pkg/kncloudevents"
 	"knative.dev/eventing/pkg/logging"
 )
 
@@ -46,6 +48,18 @@
 	// received on a broker and before it is dispatched to the trigger function.
 	// The format is an RFC3339 time in string format. For example: 2019-08-26T23:38:17.834384404Z.
 	EventArrivalTime = "knativearrivaltime"
+)
+
+// HandlerSet provides a handler with a real HTTPMessageReceiver and pubsub MultiTopicDecoupleSink.
+var HandlerSet wire.ProviderSet = wire.NewSet(
+	NewHandler,
+	NewHTTPMessageReceiver,
+	wire.Bind(new(HttpMessageReceiver), new(*kncloudevents.HttpMessageReceiver)),
+	NewMultiTopicDecoupleSink,
+	wire.Bind(new(DecoupleSink), new(*multiTopicDecoupleSink)),
+	NewPubsubClient,
+	NewPubsubDecoupleClient,
+	NewStatsReporter,
 )
 
 // DecoupleSink is an interface to send events to a decoupling sink (e.g., pubsub).
@@ -71,18 +85,12 @@
 }
 
 // NewHandler creates a new ingress handler.
-<<<<<<< HEAD
-func NewHandler(ctx context.Context, httpReceiver HttpMessageReceiver, decouple DecoupleSink) *Handler {
+func NewHandler(ctx context.Context, httpReceiver HttpMessageReceiver, decouple DecoupleSink, reporter *StatsReporter) *Handler {
 	return &Handler{
 		httpReceiver: httpReceiver,
 		decouple:     decouple,
+		reporter:     reporter,
 		logger:       logging.FromContext(ctx),
-=======
-func NewHandler(ctx context.Context, reporter *StatsReporter, options ...HandlerOption) (*handler, error) {
-	h := &handler{
-		logger:   logging.FromContext(ctx),
-		reporter: reporter,
->>>>>>> fe62f9ad
 	}
 }
 
@@ -162,7 +170,7 @@
 	return event, "", nethttp.StatusOK
 }
 
-func (h *handler) reportMetrics(ctx context.Context, ns, broker string, event *cev2.Event, statusCode int, start time.Time) {
+func (h *Handler) reportMetrics(ctx context.Context, ns, broker string, event *cev2.Event, statusCode int, start time.Time) {
 	args := reportArgs{
 		namespace:    ns,
 		broker:       broker,
