/*
Copyright 2020 Google LLC

Licensed under the Apache License, Version 2.0 (the "License");
you may not use this file except in compliance with the License.
You may obtain a copy of the License at

    http://www.apache.org/licenses/LICENSE-2.0

Unless required by applicable law or agreed to in writing, software
distributed under the License is distributed on an "AS IS" BASIS,
WITHOUT WARRANTIES OR CONDITIONS OF ANY KIND, either express or implied.
See the License for the specific language governing permissions and
limitations under the License.
*/

package ingress

import (
	"context"
	"errors"
	"fmt"
	nethttp "net/http"
	"strings"
	"time"

	"go.uber.org/zap"

	cev2 "github.com/cloudevents/sdk-go/v2"
	"github.com/cloudevents/sdk-go/v2/binding"
	"github.com/cloudevents/sdk-go/v2/binding/transformer"
	"github.com/cloudevents/sdk-go/v2/protocol"
	"github.com/cloudevents/sdk-go/v2/protocol/http"
<<<<<<< HEAD
	"github.com/google/knative-gcp/pkg/broker/eventutil"
=======
	"github.com/google/wire"
>>>>>>> 9782b1b8
	"knative.dev/eventing/pkg/kncloudevents"
	"knative.dev/eventing/pkg/logging"
)

const (
	// TODO(liu-cong) configurable timeout
	decoupleSinkTimeout = 30 * time.Second

	// defaultPort is the defaultPort number for the ingress HTTP receiver.
	defaultPort = 8080

	// defaultEventHopsLimit is the default event hops limit.
	defaultEventHopsLimit int32 = 255

	// EventArrivalTime is used to access the metadata stored on a
	// CloudEvent to measure the time difference between when an event is
	// received on a broker and before it is dispatched to the trigger function.
	// The format is an RFC3339 time in string format. For example: 2019-08-26T23:38:17.834384404Z.
	EventArrivalTime = "knativearrivaltime"
)

// HandlerSet provides a handler with a real HTTPMessageReceiver and pubsub MultiTopicDecoupleSink.
var HandlerSet wire.ProviderSet = wire.NewSet(
	NewHandler,
	NewHTTPMessageReceiver,
	wire.Bind(new(HttpMessageReceiver), new(*kncloudevents.HttpMessageReceiver)),
	NewMultiTopicDecoupleSink,
	wire.Bind(new(DecoupleSink), new(*multiTopicDecoupleSink)),
	NewPubsubClient,
	NewPubsubDecoupleClient,
	NewStatsReporter,
)

// DecoupleSink is an interface to send events to a decoupling sink (e.g., pubsub).
type DecoupleSink interface {
	// Send sends the event from a broker to the corresponding decoupling sink.
	Send(ctx context.Context, ns, broker string, event cev2.Event) protocol.Result
}

// HttpMessageReceiver is an interface to listen on http requests.
type HttpMessageReceiver interface {
	StartListen(ctx context.Context, handler nethttp.Handler) error
}

// handler receives events and persists them to storage (pubsub).
<<<<<<< HEAD
type handler struct {
=======
// TODO(liu-cong) support event TTL
type Handler struct {
>>>>>>> 9782b1b8
	// httpReceiver is an HTTP server to receive events.
	httpReceiver HttpMessageReceiver
	// decouple is the client to send events to a decouple sink.
	decouple DecoupleSink
	// eventHops manages events hops.
	eventHops *eventutil.Hops
	logger    *zap.Logger
	reporter  *StatsReporter
}

// NewHandler creates a new ingress handler.
<<<<<<< HEAD
func NewHandler(ctx context.Context, reporter *StatsReporter, options ...HandlerOption) (*handler, error) {
	h := &handler{
		logger:    logging.FromContext(ctx),
		eventHops: &eventutil.Hops{Logger: logging.FromContext(ctx)},
		reporter:  reporter,
	}

	for _, option := range options {
		if err := option(h); err != nil {
			return nil, err
		}
=======
func NewHandler(ctx context.Context, httpReceiver HttpMessageReceiver, decouple DecoupleSink, reporter *StatsReporter) *Handler {
	return &Handler{
		httpReceiver: httpReceiver,
		decouple:     decouple,
		reporter:     reporter,
		logger:       logging.FromContext(ctx),
>>>>>>> 9782b1b8
	}
}

// Start blocks to receive events over HTTP.
func (h *Handler) Start(ctx context.Context) error {
	return h.httpReceiver.StartListen(ctx, h)
}

// ServeHTTP implements net/http Handler interface method.
// 1. Performs basic validation of the request.
// 2. Parse request URL to get namespace and broker.
// 3. Convert request to event.
// 4. Send event to decouple sink.
func (h *Handler) ServeHTTP(response nethttp.ResponseWriter, request *nethttp.Request) {
	h.logger.Debug("Serving http", zap.Any("headers", request.Header))
	startTime := time.Now()
	if request.Method != nethttp.MethodPost {
		response.WriteHeader(nethttp.StatusMethodNotAllowed)
		return
	}

	// Path should be in the form of "/<ns>/<broker>".
	pieces := strings.Split(request.URL.Path, "/")
	if len(pieces) != 3 {
		msg := fmt.Sprintf("Malformed request path. want: '/<ns>/<broker>'; got: %v..", request.URL.Path)
		h.logger.Info(msg)
		response.WriteHeader(nethttp.StatusNotFound)
		response.Write([]byte(msg))
		return
	}
	ns, broker := pieces[1], pieces[2]
	event, msg, statusCode := h.toEvent(request)
	if event == nil {
		response.WriteHeader(statusCode)
		response.Write([]byte(msg))
		return
	}

	h.eventHops.UpdateRemainingHops(event, defaultEventHopsLimit)
	if hops, ok := h.eventHops.GetRemainingHops(event); !ok || hops <= 0 {
		h.logger.Debug("Dropping event based on remaining hops status.",
			zap.Int32("hops", hops),
			zap.String("event.id", event.ID()))
		h.reportMetrics(request.Context(), ns, broker, event, nethttp.StatusBadRequest, startTime)
		nethttp.Error(response, "The event has exceeded hops limit", nethttp.StatusBadRequest)
		return
	}

	event.SetExtension(EventArrivalTime, cev2.Timestamp{Time: time.Now()})

	ctx, cancel := context.WithTimeout(request.Context(), decoupleSinkTimeout)
	defer cancel()
	defer func() { h.reportMetrics(request.Context(), ns, broker, event, statusCode, startTime) }()
	if res := h.decouple.Send(ctx, ns, broker, *event); !cev2.IsACK(res) {
		msg := fmt.Sprintf("Error publishing to PubSub for broker %v/%v. event: %+v, err: %v.", ns, broker, event, res)
		h.logger.Error(msg)
		statusCode = nethttp.StatusInternalServerError
		if errors.Is(res, ErrNotFound) {
			statusCode = nethttp.StatusNotFound
		}
		response.WriteHeader(statusCode)
		response.Write([]byte(msg))
		return
	}
}

// toEvent converts an http request to an event.
func (h *Handler) toEvent(request *nethttp.Request) (event *cev2.Event, msg string, statusCode int) {
	message := http.NewMessageFromHttpRequest(request)
	defer func() {
		if err := message.Finish(nil); err != nil {
			h.logger.Error("Failed to close message", zap.Any("message", message), zap.Error(err))
		}
	}()
	// If encoding is unknown, the message is not an event.
	if message.ReadEncoding() == binding.EncodingUnknown {
		msg := fmt.Sprintf("Encoding is unknown. Not a cloud event? request: %+v", request)
		h.logger.Debug(msg)
		return nil, msg, nethttp.StatusBadRequest
	}
	event, err := binding.ToEvent(request.Context(), message, transformer.AddTimeNow)
	if err != nil {
		msg := fmt.Sprintf("Failed to convert request to event: %v", err)
		h.logger.Error(msg)
		return nil, msg, nethttp.StatusBadRequest
	}
	return event, "", nethttp.StatusOK
}

func (h *Handler) reportMetrics(ctx context.Context, ns, broker string, event *cev2.Event, statusCode int, start time.Time) {
	args := reportArgs{
		namespace:    ns,
		broker:       broker,
		eventType:    event.Type(),
		responseCode: statusCode,
	}
	if err := h.reporter.reportEventDispatchTime(ctx, args, time.Since(start)); err != nil {
		h.logger.Warn("Failed to record metrics.", zap.Any("namespace", ns), zap.Any("broker", broker), zap.Error(err))
	}
}<|MERGE_RESOLUTION|>--- conflicted
+++ resolved
@@ -31,11 +31,8 @@
 	"github.com/cloudevents/sdk-go/v2/binding/transformer"
 	"github.com/cloudevents/sdk-go/v2/protocol"
 	"github.com/cloudevents/sdk-go/v2/protocol/http"
-<<<<<<< HEAD
 	"github.com/google/knative-gcp/pkg/broker/eventutil"
-=======
 	"github.com/google/wire"
->>>>>>> 9782b1b8
 	"knative.dev/eventing/pkg/kncloudevents"
 	"knative.dev/eventing/pkg/logging"
 )
@@ -81,12 +78,7 @@
 }
 
 // handler receives events and persists them to storage (pubsub).
-<<<<<<< HEAD
-type handler struct {
-=======
-// TODO(liu-cong) support event TTL
 type Handler struct {
->>>>>>> 9782b1b8
 	// httpReceiver is an HTTP server to receive events.
 	httpReceiver HttpMessageReceiver
 	// decouple is the client to send events to a decouple sink.
@@ -98,26 +90,13 @@
 }
 
 // NewHandler creates a new ingress handler.
-<<<<<<< HEAD
-func NewHandler(ctx context.Context, reporter *StatsReporter, options ...HandlerOption) (*handler, error) {
-	h := &handler{
-		logger:    logging.FromContext(ctx),
-		eventHops: &eventutil.Hops{Logger: logging.FromContext(ctx)},
-		reporter:  reporter,
-	}
-
-	for _, option := range options {
-		if err := option(h); err != nil {
-			return nil, err
-		}
-=======
 func NewHandler(ctx context.Context, httpReceiver HttpMessageReceiver, decouple DecoupleSink, reporter *StatsReporter) *Handler {
 	return &Handler{
 		httpReceiver: httpReceiver,
 		decouple:     decouple,
 		reporter:     reporter,
+		eventHops:    &eventutil.Hops{Logger: logging.FromContext(ctx)},
 		logger:       logging.FromContext(ctx),
->>>>>>> 9782b1b8
 	}
 }
 
