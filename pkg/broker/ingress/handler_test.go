/*
Copyright 2020 Google LLC

Licensed under the Apache License, Version 2.0 (the "License");
you may not use this file except in compliance with the License.
You may obtain a copy of the License at

    http://www.apache.org/licenses/LICENSE-2.0

Unless required by applicable law or agreed to in writing, software
distributed under the License is distributed on an "AS IS" BASIS,
WITHOUT WARRANTIES OR CONDITIONS OF ANY KIND, either express or implied.
See the License for the specific language governing permissions and
limitations under the License.
*/

package ingress

import (
	"bytes"
	"context"
	"encoding/json"
	"fmt"
	nethttp "net/http"
	"net/http/httptest"
	"testing"
	"time"

	"cloud.google.com/go/pubsub"
	"cloud.google.com/go/pubsub/pstest"
	cloudevents "github.com/cloudevents/sdk-go/v2"
	"github.com/cloudevents/sdk-go/v2/binding"
	cecontext "github.com/cloudevents/sdk-go/v2/context"
	"github.com/cloudevents/sdk-go/v2/extensions"
	"github.com/cloudevents/sdk-go/v2/protocol/http"
	cepubsub "github.com/cloudevents/sdk-go/v2/protocol/pubsub"
	"github.com/google/knative-gcp/pkg/broker/config"
	"github.com/google/knative-gcp/pkg/broker/config/memory"
	"google.golang.org/api/option"
	"google.golang.org/grpc"
	"knative.dev/eventing/pkg/kncloudevents"
	"knative.dev/pkg/logging"
	logtest "knative.dev/pkg/logging/testing"
	"knative.dev/pkg/metrics/metricskey"
	"knative.dev/pkg/metrics/metricstest"
)

const (
	projectID      = "testproject"
	topicID        = "topic1"
	subscriptionID = "subscription1"

	traceID = "4bf92f3577b34da6a3ce929d0e0e4736"

	eventType = "test-event-type"
	pod       = "testpod"
	container = "testcontainer"
)

var brokerConfig = &config.TargetsConfig{
	Brokers: map[string]*config.Broker{
		"ns1/broker1": {
			Id:            "b-uid-1",
			Name:          "broker1",
			Namespace:     "ns1",
			DecoupleQueue: &config.Queue{Topic: topicID},
		},
		"ns2/broker2": {
			Id:            "b-uid-2",
			Name:          "broker2",
			Namespace:     "ns2",
			DecoupleQueue: nil,
		},
		"ns3/broker3": {
			Id:            "b-uid-3",
			Name:          "broker3",
			Namespace:     "ns3",
			DecoupleQueue: &config.Queue{Topic: ""},
		},
	},
}

type eventAssertion func(*testing.T, *cloudevents.Event)

type testCase struct {
	name string
	// in happy case, path should match the /<ns>/<broker> in the brokerConfig.
	path  string
	event *cloudevents.Event
	// If method is empty, POST will be used as default.
	method string
	// body and header can be specified if the client is making raw HTTP request instead of via cloudevents.
	body           map[string]string
	header         nethttp.Header
	wantCode       int
	wantMetricTags map[string]string
	wantEventCount int64
	// additional assertions on the output event.
	eventAssertions []eventAssertion
}

func TestHandler(t *testing.T) {
	tests := []testCase{
		{
			name:           "happy case",
			path:           "/ns1/broker1",
			event:          createTestEvent("test-event"),
			wantCode:       nethttp.StatusOK,
			wantEventCount: 1,
			wantMetricTags: map[string]string{
				metricskey.LabelNamespaceName:     "ns1",
				metricskey.LabelBrokerName:        "broker1",
				metricskey.LabelEventType:         eventType,
				metricskey.LabelResponseCode:      "200",
				metricskey.LabelResponseCodeClass: "2xx",
				metricskey.PodName:                pod,
				metricskey.ContainerName:          container,
			},
			eventAssertions: []eventAssertion{assertExtensionsExist(EventArrivalTime)},
		},
		{
			name:     "trace context",
			path:     "/ns1/broker1",
			event:    createTestEvent("test-event"),
			wantCode: nethttp.StatusOK,
			header: nethttp.Header{
				"Traceparent": {fmt.Sprintf("00-%s-00f067aa0ba902b7-01", traceID)},
			},
			wantEventCount: 1,
			wantMetricTags: map[string]string{
				metricskey.LabelNamespaceName:     "ns1",
				metricskey.LabelBrokerName:        "broker1",
				metricskey.LabelEventType:         eventType,
				metricskey.LabelResponseCode:      "200",
				metricskey.LabelResponseCodeClass: "2xx",
				metricskey.PodName:                pod,
				metricskey.ContainerName:          container,
			},
			eventAssertions: []eventAssertion{assertExtensionsExist(EventArrivalTime), assertTraceID(traceID)},
		},
		{
			name:     "valid event but unsupported http  method",
			method:   "PUT",
			path:     "/ns1/broker1",
			event:    createTestEvent("test-event"),
			wantCode: nethttp.StatusMethodNotAllowed,
		},
		{
			name:     "malformed path",
			path:     "/ns1/broker1/and/something/else",
			event:    createTestEvent("test-event"),
			wantCode: nethttp.StatusNotFound,
		},
		{
			name:     "request is not an event",
			path:     "/ns1/broker1",
			wantCode: nethttp.StatusBadRequest,
			header:   nethttp.Header{},
		},
		{
			name:           "wrong path - broker doesn't exist in given namespace",
			path:           "/ns1/broker-not-exist",
			event:          createTestEvent("test-event"),
			wantCode:       nethttp.StatusNotFound,
			wantEventCount: 1,
			wantMetricTags: map[string]string{
				metricskey.LabelNamespaceName:     "ns1",
				metricskey.LabelBrokerName:        "broker-not-exist",
				metricskey.LabelEventType:         eventType,
				metricskey.LabelResponseCode:      "404",
				metricskey.LabelResponseCodeClass: "4xx",
				metricskey.PodName:                pod,
				metricskey.ContainerName:          container,
			},
		},
		{
			name:           "wrong path - namespace doesn't exist",
			path:           "/ns-not-exist/broker1",
			event:          createTestEvent("test-event"),
			wantCode:       nethttp.StatusNotFound,
			wantEventCount: 1,
			wantMetricTags: map[string]string{
				metricskey.LabelNamespaceName:     "ns-not-exist",
				metricskey.LabelBrokerName:        "broker1",
				metricskey.LabelEventType:         eventType,
				metricskey.LabelResponseCode:      "404",
				metricskey.LabelResponseCodeClass: "4xx",
				metricskey.PodName:                pod,
				metricskey.ContainerName:          container,
			},
		},
		{
			name:           "broker queue is nil",
			path:           "/ns2/broker2",
			event:          createTestEvent("test-event"),
			wantCode:       nethttp.StatusInternalServerError,
			wantEventCount: 1,
			wantMetricTags: map[string]string{
				metricskey.LabelNamespaceName:     "ns2",
				metricskey.LabelBrokerName:        "broker2",
				metricskey.LabelEventType:         eventType,
				metricskey.LabelResponseCode:      "500",
				metricskey.LabelResponseCodeClass: "5xx",
				metricskey.PodName:                pod,
				metricskey.ContainerName:          container,
			},
		},
		{
			name:           "broker queue topic is empty",
			path:           "/ns3/broker3",
			event:          createTestEvent("test-event"),
			wantCode:       nethttp.StatusInternalServerError,
			wantEventCount: 1,
			wantMetricTags: map[string]string{
				metricskey.LabelNamespaceName:     "ns3",
				metricskey.LabelBrokerName:        "broker3",
				metricskey.LabelEventType:         eventType,
				metricskey.LabelResponseCode:      "500",
				metricskey.LabelResponseCodeClass: "5xx",
				metricskey.PodName:                pod,
				metricskey.ContainerName:          container,
			},
		},
	}

	client := nethttp.Client{}
	defer client.CloseIdleConnections()
	for _, tc := range tests {
		t.Run(tc.name, func(t *testing.T) {
			resetMetrics()
			ctx := logging.WithLogger(context.Background(), logtest.TestLogger(t))
			ctx, cancel := context.WithTimeout(ctx, 3*time.Second)
			defer cancel()

			psSrv := pstest.NewServer()
			defer psSrv.Close()

			url, cancel1 := createAndStartIngress(ctx, t, psSrv)
			defer cancel1()
			rec, cancel2 := setupTestReceiver(ctx, t, psSrv)
			defer cancel2()

			res, err := client.Do(createRequest(tc, url))
			if err != nil {
				t.Fatalf("Unexpected error from http client: %v", err)
			}
			if res.StatusCode != tc.wantCode {
				t.Errorf("StatusCode mismatch. got: %v, want: %v", res.StatusCode, tc.wantCode)
			}
			verifyMetrics(t, tc)

			// If event is accepted, check that it's stored in the decouple sink.
			if res.StatusCode == nethttp.StatusOK {
				m, err := rec.Receive(ctx)
				if err != nil {
					t.Fatal(err)
				}
				savedToSink, err := binding.ToEvent(ctx, m)
				if err != nil {
					t.Fatal(err)
				}
				// Retrieve the event from the decouple sink.
				if tc.event.ID() != savedToSink.ID() {
					t.Errorf("Event ID mismatch. got: %v, want: %v", savedToSink.ID(), tc.event.ID())
				}
				if savedToSink.Time().IsZero() {
					t.Errorf("Saved event should be decorated with timestamp, got zero.")
				}
				for _, assertion := range tc.eventAssertions {
					assertion(t, savedToSink)
				}
			}

			select {
			case <-ctx.Done():
				t.Fatalf("test cancelled or timed out: %v", ctx.Err())
			default:
			}
		})
	}
}

func createPubsubClient(ctx context.Context, t *testing.T, psSrv *pstest.Server) (*pubsub.Client, func()) {
	conn, err := grpc.Dial(psSrv.Addr, grpc.WithInsecure())
	if err != nil {
		t.Fatal(err)
	}
	cancel := func() { conn.Close() }

	psClient, err := pubsub.NewClient(ctx, projectID, option.WithGRPCConn(conn))
	if err != nil {
		cancel()
		t.Fatal(err)
	}
	return psClient, cancel
}

func setupTestReceiver(ctx context.Context, t *testing.T, psSrv *pstest.Server) (*cepubsub.Protocol, func()) {
	ps, cancel := createPubsubClient(ctx, t, psSrv)
	topic, err := ps.CreateTopic(ctx, topicID)
	if err != nil {
		cancel()
		t.Fatal(err)
	}
	_, err = ps.CreateSubscription(ctx, subscriptionID, pubsub.SubscriptionConfig{Topic: topic})
	if err != nil {
		cancel()
		t.Fatal(err)
	}
	p, err := cepubsub.New(ctx, cepubsub.WithClient(ps), cepubsub.WithSubscriptionAndTopicID(subscriptionID, topicID))
	if err != nil {
		cancel()
		t.Fatal(err)
	}

	go p.OpenInbound(cecontext.WithLogger(ctx, logtest.TestLogger(t)))
	return p, cancel
}

// createAndStartIngress creates an ingress and calls its Start() method in a goroutine.
func createAndStartIngress(ctx context.Context, t *testing.T, psSrv *pstest.Server) (string, func()) {
	p, cancel := createPubsubClient(ctx, t, psSrv)
	client, err := NewPubsubDecoupleClient(ctx, p)
	if err != nil {
		t.Fatal(err)
	}
	decouple := NewMultiTopicDecoupleSink(ctx, memory.NewTargets(brokerConfig), client)

	receiver := &testHttpMessageReceiver{urlCh: make(chan string)}
<<<<<<< HEAD
	h := NewHandler(ctx, receiver, decouple)
=======
	h := &handler{
		logger:       logging.FromContext(ctx).Desugar(),
		httpReceiver: receiver,
		decouple:     decouple,
		reporter:     NewStatsReporter(pod, container),
	}
>>>>>>> fe62f9ad

	errCh := make(chan error, 1)
	go func() {
		errCh <- h.Start(ctx)
	}()
	select {
	case err := <-errCh:
		cancel()
		t.Fatalf("Failed to start ingress: %v", err)
	case url := <-h.httpReceiver.(*testHttpMessageReceiver).urlCh:
		return url, cancel
	}
	return "", cancel
}

func createTestEvent(id string) *cloudevents.Event {
	event := cloudevents.NewEvent()
	event.SetID(id)
	event.SetSource("test-source")
	event.SetType(eventType)
	return &event
}

// createRequest creates an http request from the test case. If event is specified, it converts the event to a request.
func createRequest(tc testCase, url string) *nethttp.Request {
	method := "POST"
	if tc.method != "" {
		method = tc.method
	}
	body, _ := json.Marshal(tc.body)
	request, _ := nethttp.NewRequest(method, url+tc.path, bytes.NewBuffer(body))
	if tc.header != nil {
		request.Header = tc.header
	}
	if tc.event != nil {
		message := binding.ToMessage(tc.event)
		defer message.Finish(nil)
		http.WriteRequest(context.Background(), message, request)
	}
	return request
}

// verifyMetrics verifies broker metrics are properly recorded (or not recorded)
func verifyMetrics(t *testing.T, tc testCase) {
	if tc.wantEventCount == 0 {
		metricstest.CheckStatsNotReported(t, "event_count", "event_dispatch_latencies")
	} else {
		metricstest.CheckStatsReported(t, "event_count", "event_dispatch_latencies")
		metricstest.CheckCountData(t, "event_count", tc.wantMetricTags, tc.wantEventCount)
		metricstest.CheckDistributionCount(t, "event_dispatch_latencies", tc.wantMetricTags, tc.wantEventCount)
	}
}

func assertTraceID(id string) eventAssertion {
	return func(t *testing.T, e *cloudevents.Event) {
		dt, ok := extensions.GetDistributedTracingExtension(*e)
		if !ok {
			t.Errorf("event missing distributed tracing extensions: %v", e)
			return
		}
		sc, err := dt.ToSpanContext()
		if err != nil {
			t.Error(err)
			return
		}
		if sc.TraceID.String() != id {
			t.Errorf("unexpected trace ID: got %q, want %q", sc.TraceID, id)
		}
	}
}

func assertExtensionsExist(extensions ...string) eventAssertion {
	return func(t *testing.T, e *cloudevents.Event) {
		for _, extension := range extensions {
			if _, ok := e.Extensions()[extension]; !ok {
				t.Errorf("Extension %v doesn't exist.", extension)
			}
		}
	}
}

// testHttpMessageReceiver implements HttpMessageReceiver. When created, it creates an httptest.Server,
// which starts a server with any available port.
type testHttpMessageReceiver struct {
	// once the server is started, the server's url is sent to this channel.
	urlCh chan string
}

func (recv *testHttpMessageReceiver) StartListen(ctx context.Context, handler nethttp.Handler) error {
	// NewServer creates a new server and starts it. It is non-blocking.
	server := httptest.NewServer(kncloudevents.CreateHandler(handler))
	defer server.Close()
	recv.urlCh <- server.URL
	select {
	case <-ctx.Done():
		server.Close()
	}
	return nil
}<|MERGE_RESOLUTION|>--- conflicted
+++ resolved
@@ -327,16 +327,7 @@
 	decouple := NewMultiTopicDecoupleSink(ctx, memory.NewTargets(brokerConfig), client)
 
 	receiver := &testHttpMessageReceiver{urlCh: make(chan string)}
-<<<<<<< HEAD
-	h := NewHandler(ctx, receiver, decouple)
-=======
-	h := &handler{
-		logger:       logging.FromContext(ctx).Desugar(),
-		httpReceiver: receiver,
-		decouple:     decouple,
-		reporter:     NewStatsReporter(pod, container),
-	}
->>>>>>> fe62f9ad
+	h := NewHandler(ctx, receiver, decouple, NewStatsReporter(Args{PodName: pod, ContainerName: container}))
 
 	errCh := make(chan error, 1)
 	go func() {
