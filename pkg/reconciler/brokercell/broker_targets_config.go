/*
Copyright 2020 Google LLC

Licensed under the Apache License, Version 2.0 (the "License");
you may not use this file except in compliance with the License.
You may obtain a copy of the License at

    http://www.apache.org/licenses/LICENSE-2.0

Unless required by applicable law or agreed to in writing, software
distributed under the License is distributed on an "AS IS" BASIS,
WITHOUT WARRANTIES OR CONDITIONS OF ANY KIND, either express or implied.
See the License for the specific language governing permissions and
limitations under the License.
*/

package brokercell

import (
	"context"
	"fmt"

	"github.com/google/knative-gcp/pkg/logging"
	"go.uber.org/zap"
	"k8s.io/apimachinery/pkg/labels"
	"k8s.io/client-go/tools/cache"
	"knative.dev/eventing/pkg/apis/eventing"

	brokerv1beta1 "github.com/google/knative-gcp/pkg/apis/broker/v1beta1"
	intv1alpha1 "github.com/google/knative-gcp/pkg/apis/intevents/v1alpha1"
	"github.com/google/knative-gcp/pkg/broker/config"
	"github.com/google/knative-gcp/pkg/broker/config/memory"
	brokerresources "github.com/google/knative-gcp/pkg/reconciler/broker/resources"
	"github.com/google/knative-gcp/pkg/reconciler/brokercell/resources"
	"github.com/google/knative-gcp/pkg/reconciler/utils/volume"
)

const (
	configFailed = "BrokerTargetsConfigFailed"
)

func (r *Reconciler) reconcileConfig(ctx context.Context, bc *intv1alpha1.BrokerCell) error {
	// Start with a fresh config and add into it. This approach is straightforward and reliable,
	// however not efficient if there are too many triggers/subscriptions. If performance becomes
	// an issue, we can consider maintaining 2 queues for updated brokers and triggers, and only
	// update the config for updated triggers/subscriptions.
	targets := memory.NewEmptyTargets()

	err := r.addBrokersAndTriggersToTargets(ctx, bc, targets)
	if err != nil {
		return fmt.Errorf("unable to add Broker and Triggers to targets: %w", err)
	}

	if err := r.updateTargetsConfig(ctx, bc, targets); err != nil {
		logging.FromContext(ctx).Error("Failed to update broker targets configmap", zap.Error(err))
		bc.Status.MarkTargetsConfigFailed(configFailed, "failed to update configmap: %v", err)
		return err
	}
	bc.Status.MarkTargetsConfigReady()
	return nil
}

func (r *Reconciler) addBrokersAndTriggersToTargets(ctx context.Context, bc *intv1alpha1.BrokerCell, targets config.Targets) error {
	// TODO(#866) Only select brokers that point to this brokercell by label selector once the
	// webhook assigns the brokercell label, i.e.,
	// r.brokerLister.List(labels.SelectorFromSet(map[string]string{"brokercell":bc.Name, "brokercellns":bc.Namespace}))
	brokers, err := r.brokerLister.List(labels.Everything())
	if err != nil {
		logging.FromContext(ctx).Error("Failed to list brokers", zap.Error(err))
		bc.Status.MarkTargetsConfigFailed(configFailed, "failed to list brokers: %v", err)
		return err
	}
	for _, broker := range brokers {
		// Filter by `eventing.knative.dev/broker: <name>` here
		// to get only the triggers for this broker. The trigger webhook will
		// ensure that triggers are always labeled with their broker name.
		triggers, err := r.triggerLister.Triggers(broker.Namespace).List(labels.SelectorFromSet(map[string]string{eventing.BrokerLabelKey: broker.Name}))
		if err != nil {
			logging.FromContext(ctx).Error("Failed to list triggers", zap.String("Broker", broker.Name), zap.Error(err))
			bc.Status.MarkTargetsConfigFailed(configFailed, "failed to list triggers for broker %v: %v", broker.Name, err)
			return err
		}
		addBrokerAndTriggersToConfig(ctx, broker, triggers, targets)
	}
	return nil
}

// addToConfig reconstructs the data entry for the given broker and add it to targets-config.
<<<<<<< HEAD
func addBrokerAndTriggersToConfig(_ context.Context, b *brokerv1beta1.Broker, triggers []*brokerv1beta1.Trigger, brokerTargets config.Targets) {
	// TODO Maybe get rid of GCPCellAddressableMutation and add Delete() and Upsert(broker) methods to TargetsConfig. Now we always
=======
func (r *Reconciler) addToConfig(_ context.Context, b *brokerv1beta1.Broker, triggers []*brokerv1beta1.Trigger, brokerTargets config.Targets) {
	// TODO Maybe get rid of CellTenantMutation and add Delete() and Upsert(broker) methods to TargetsConfig. Now we always
>>>>>>> e9d89fc1
	//  delete or update the entire broker entry and we don't need partial updates per trigger.
	// The code can be simplified to r.targetsConfig.Upsert(brokerConfigEntry)
	brokerTargets.MutateCellTenant(config.KeyFromBroker(b), func(m config.CellTenantMutation) {
		// First delete the broker entry.
		m.Delete()

		brokerQueueState := config.State_UNKNOWN
		// Set broker decouple queue to be ready only when both the topic and pull subscription are ready.
		// PubSub will drop messages published to a topic if there is no subscription.
		if b.Status.GetCondition(brokerv1beta1.BrokerConditionTopic).IsTrue() && b.Status.GetCondition(brokerv1beta1.BrokerConditionSubscription).IsTrue() {
			brokerQueueState = config.State_READY
		}
		// Then reconstruct the broker entry and insert it
		m.SetID(string(b.UID))
		m.SetAddress(b.Status.Address.URL.String())
		m.SetDecoupleQueue(&config.Queue{
			Topic:        brokerresources.GenerateDecouplingTopicName(b),
			Subscription: brokerresources.GenerateDecouplingSubscriptionName(b),
			State:        brokerQueueState,
		})
		if b.Status.IsReady() {
			m.SetState(config.State_READY)
		} else {
			m.SetState(config.State_UNKNOWN)
		}

		// Insert each Trigger to the config.
		for _, t := range triggers {
			if t.Spec.Broker == b.Name {
				target := &config.Target{
					Id:             string(t.UID),
					Name:           t.Name,
					Namespace:      t.Namespace,
<<<<<<< HEAD
					CellTenantName: b.Name,
					CellTenantType: config.CellTenantType_BROKER,
					// ReplyAddress:           b.Status.Address.URL.String(),
					Address: t.Status.SubscriberURI.String(),
=======
					CellTenantType: config.CellTenantType_BROKER,
					CellTenantName: b.Name,
					Address:        t.Status.SubscriberURI.String(),
>>>>>>> e9d89fc1
					RetryQueue: &config.Queue{
						Topic:        brokerresources.GenerateRetryTopicName(t),
						Subscription: brokerresources.GenerateRetrySubscriptionName(t),
					},
				}
				if t.Spec.Filter != nil && t.Spec.Filter.Attributes != nil {
					target.FilterAttributes = t.Spec.Filter.Attributes
				}
				// TODO(#939) May need to use "data plane readiness" for trigger in stead of the
				//  overall status, see https://github.com/google/knative-gcp/issues/939#issuecomment-644337937
				if t.Status.IsReady() {
					target.State = config.State_READY
				} else {
					target.State = config.State_UNKNOWN
				}
				m.UpsertTargets(target)
			}
		}
	})
}

//TODO all this stuff should be in a configmap variant of the config object
func (r *Reconciler) updateTargetsConfig(ctx context.Context, bc *intv1alpha1.BrokerCell, brokerTargets config.Targets) error {
	desired, err := resources.MakeTargetsConfig(bc, brokerTargets)
	if err != nil {
		return fmt.Errorf("error creating targets config: %w", err)
	}

	logging.FromContext(ctx).Debug("Current targets config", zap.Any("targetsConfig", brokerTargets.DebugString()))

	handlerFuncs := cache.ResourceEventHandlerFuncs{
		AddFunc:    func(obj interface{}) { r.refreshPodVolume(ctx, bc) },
		UpdateFunc: func(oldObj, newObj interface{}) { r.refreshPodVolume(ctx, bc) },
		DeleteFunc: nil,
	}
	_, err = r.cmRec.ReconcileConfigMap(ctx, bc, desired, resources.TargetsConfigMapEqual, handlerFuncs)
	return err
}

func (r *Reconciler) refreshPodVolume(ctx context.Context, bc *intv1alpha1.BrokerCell) {
	if err := volume.UpdateVolumeGeneration(ctx, r.KubeClientSet, r.podLister, bc.Namespace, resources.CommonLabels(bc.Name)); err != nil {
		// Failing to update the annotation on the data plane pods means there
		// may be a longer propagation delay for the configmap volume to be
		// refreshed. But this is not treated as an error.
		logging.FromContext(ctx).Warn("Error updating annotation for data plane pods", zap.Error(err))
	}
}<|MERGE_RESOLUTION|>--- conflicted
+++ resolved
@@ -85,14 +85,9 @@
 	return nil
 }
 
-// addToConfig reconstructs the data entry for the given broker and add it to targets-config.
-<<<<<<< HEAD
+// addBrokerAndTriggersToConfig reconstructs the data entry for the given broker and adds it to targets-config.
 func addBrokerAndTriggersToConfig(_ context.Context, b *brokerv1beta1.Broker, triggers []*brokerv1beta1.Trigger, brokerTargets config.Targets) {
 	// TODO Maybe get rid of GCPCellAddressableMutation and add Delete() and Upsert(broker) methods to TargetsConfig. Now we always
-=======
-func (r *Reconciler) addToConfig(_ context.Context, b *brokerv1beta1.Broker, triggers []*brokerv1beta1.Trigger, brokerTargets config.Targets) {
-	// TODO Maybe get rid of CellTenantMutation and add Delete() and Upsert(broker) methods to TargetsConfig. Now we always
->>>>>>> e9d89fc1
 	//  delete or update the entire broker entry and we don't need partial updates per trigger.
 	// The code can be simplified to r.targetsConfig.Upsert(brokerConfigEntry)
 	brokerTargets.MutateCellTenant(config.KeyFromBroker(b), func(m config.CellTenantMutation) {
@@ -126,16 +121,9 @@
 					Id:             string(t.UID),
 					Name:           t.Name,
 					Namespace:      t.Namespace,
-<<<<<<< HEAD
-					CellTenantName: b.Name,
-					CellTenantType: config.CellTenantType_BROKER,
-					// ReplyAddress:           b.Status.Address.URL.String(),
-					Address: t.Status.SubscriberURI.String(),
-=======
 					CellTenantType: config.CellTenantType_BROKER,
 					CellTenantName: b.Name,
 					Address:        t.Status.SubscriberURI.String(),
->>>>>>> e9d89fc1
 					RetryQueue: &config.Queue{
 						Topic:        brokerresources.GenerateRetryTopicName(t),
 						Subscription: brokerresources.GenerateRetrySubscriptionName(t),
