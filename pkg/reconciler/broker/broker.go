--- conflicted
+++ resolved
@@ -22,29 +22,14 @@
 	"context"
 	"fmt"
 
-<<<<<<< HEAD
+	"github.com/google/knative-gcp/pkg/logging"
 	"github.com/google/knative-gcp/pkg/reconciler/celltenant"
-
-=======
-	"cloud.google.com/go/pubsub"
->>>>>>> e9d89fc1
-	"github.com/google/knative-gcp/pkg/logging"
 	"go.uber.org/zap"
 	corev1 "k8s.io/api/core/v1"
 	pkgreconciler "knative.dev/pkg/reconciler"
 
 	brokerv1beta1 "github.com/google/knative-gcp/pkg/apis/broker/v1beta1"
-	"github.com/google/knative-gcp/pkg/apis/configs/dataresidency"
 	brokerreconciler "github.com/google/knative-gcp/pkg/client/injection/reconciler/broker/v1beta1/broker"
-<<<<<<< HEAD
-=======
-	inteventslisters "github.com/google/knative-gcp/pkg/client/listers/intevents/v1alpha1"
-	metadataClient "github.com/google/knative-gcp/pkg/gclient/metadata"
-	"github.com/google/knative-gcp/pkg/reconciler"
-	"github.com/google/knative-gcp/pkg/reconciler/broker/resources"
-	reconcilerutilspubsub "github.com/google/knative-gcp/pkg/reconciler/utils/pubsub"
-	"github.com/google/knative-gcp/pkg/utils"
->>>>>>> e9d89fc1
 )
 
 const (
@@ -54,23 +39,7 @@
 )
 
 type Reconciler struct {
-<<<<<<< HEAD
 	celltenant.CellTenantReconciler
-=======
-	*reconciler.Base
-
-	// listers index properties about resources
-	brokerCellLister inteventslisters.BrokerCellLister
-
-	projectID string
-
-	// pubsubClient is used as the Pubsub client when present.
-	pubsubClient *pubsub.Client
-
-	dataresidencyStore *dataresidency.Store
-	// clusterRegion is the region where GKE is running
-	clusterRegion string
->>>>>>> e9d89fc1
 }
 
 // Check that Reconciler implements Interface
@@ -101,117 +70,6 @@
 	if err := r.CellTenantReconciler.FinalizeGCPCellAddressable(ctx, bcs); err != nil {
 		return err
 	}
-<<<<<<< HEAD
 
 	return pkgreconciler.NewEvent(corev1.EventTypeNormal, brokerFinalized, "Broker finalized: \"%s/%s\"", b.Namespace, b.Name)
-=======
-	r.clusterRegion, err = utils.ClusterRegion(r.clusterRegion, metadataClient.NewDefaultMetadataClient)
-	if err != nil {
-		logger.Error("Failed to get cluster region: ", zap.Error(err))
-		return err
-	}
-	// Set the projectID in the status.
-	//TODO uncomment when eventing webhook allows this
-	//b.Status.ProjectID = projectID
-
-	client, err := r.getClientOrCreateNew(ctx, projectID, b)
-	if err != nil {
-		logger.Error("Failed to create Pub/Sub client", zap.Error(err))
-		return err
-	}
-	pubsubReconciler := reconcilerutilspubsub.NewReconciler(client, r.Recorder)
-
-	labels := map[string]string{
-		"resource":     "brokers",
-		"broker_class": brokerv1beta1.BrokerClass,
-		"namespace":    b.Namespace,
-		"name":         b.Name,
-		//TODO add resource labels, but need to be sanitized: https://cloud.google.com/pubsub/docs/labels#requirements
-	}
-
-	// Check if topic exists, and if not, create it.
-	topicID := resources.GenerateDecouplingTopicName(b)
-	topicConfig := &pubsub.TopicConfig{Labels: labels}
-	if r.dataresidencyStore != nil {
-		if r.dataresidencyStore.Load().DataResidencyDefaults.ComputeAllowedPersistenceRegions(topicConfig, r.clusterRegion) {
-			logger.Debug("Updated Topic Config AllowedPersistenceRegions for Broker", zap.Any("topicConfig", *topicConfig))
-		}
-	}
-	topic, err := pubsubReconciler.ReconcileTopic(ctx, topicID, topicConfig, b, &b.Status)
-	if err != nil {
-		return err
-	}
-	// TODO(grantr): this isn't actually persisted due to webhook issues.
-	//TODO uncomment when eventing webhook allows this
-	//b.Status.TopicID = topic.ID()
-
-	// Check if PullSub exists, and if not, create it.
-	subID := resources.GenerateDecouplingSubscriptionName(b)
-	subConfig := pubsub.SubscriptionConfig{
-		Topic:  topic,
-		Labels: labels,
-		//TODO(grantr): configure these settings?
-		// AckDeadline
-		// RetentionDuration
-	}
-	if _, err := pubsubReconciler.ReconcileSubscription(ctx, subID, subConfig, b, &b.Status); err != nil {
-		return err
-	}
-
-	// TODO(grantr): this isn't actually persisted due to webhook issues.
-	//TODO uncomment when eventing webhook allows this
-	//b.Status.SubscriptionID = sub.ID()
-
-	return nil
-}
-
-func (r *Reconciler) deleteDecouplingTopicAndSubscription(ctx context.Context, b *brokerv1beta1.Broker) error {
-	logger := logging.FromContext(ctx)
-	logger.Debug("Deleting decoupling topic")
-
-	// get ProjectID from metadata if projectID isn't set
-	projectID, err := utils.ProjectIDOrDefault(r.projectID)
-	if err != nil {
-		logger.Error("Failed to find project id", zap.Error(err))
-		b.Status.MarkTopicUnknown("FinalizeTopicProjectIdNotFound", "Failed to find project id: %v", err)
-		b.Status.MarkSubscriptionUnknown("FinalizeSubscriptionProjectIdNotFound", "Failed to find project id: %v", err)
-		return err
-	}
-
-	client, err := r.getClientOrCreateNew(ctx, projectID, b)
-	if err != nil {
-		logger.Error("Failed to create Pub/Sub client", zap.Error(err))
-		return err
-	}
-	pubsubReconciler := reconcilerutilspubsub.NewReconciler(client, r.Recorder)
-
-	// Delete topic if it exists. Pull subscriptions continue pulling from the
-	// topic until deleted themselves.
-	topicID := resources.GenerateDecouplingTopicName(b)
-	err = multierr.Append(nil, pubsubReconciler.DeleteTopic(ctx, topicID, b, &b.Status))
-	subID := resources.GenerateDecouplingSubscriptionName(b)
-	err = multierr.Append(err, pubsubReconciler.DeleteSubscription(ctx, subID, b, &b.Status))
-
-	return err
-}
-
-// createPubsubClientFn is a function for pubsub client creation. Changed in testing only.
-var createPubsubClientFn reconcilerutilspubsub.CreateFn = pubsub.NewClient
-
-// getClientOrCreateNew Return the pubsubCient if it is valid, otherwise it tries to create a new client
-// and register it for later usage.
-func (r *Reconciler) getClientOrCreateNew(ctx context.Context, projectID string, b *brokerv1beta1.Broker) (*pubsub.Client, error) {
-	if r.pubsubClient != nil {
-		return r.pubsubClient, nil
-	}
-	client, err := createPubsubClientFn(ctx, projectID)
-	if err != nil {
-		b.Status.MarkTopicUnknown("FinalizeTopicPubSubClientCreationFailed", "Failed to create Pub/Sub client: %v", err)
-		b.Status.MarkSubscriptionUnknown("FinalizeSubscriptionPubSubClientCreationFailed", "Failed to create Pub/Sub client: %v", err)
-		return nil, err
-	}
-	// Register the client for next run
-	r.pubsubClient = client
-	return client, nil
->>>>>>> e9d89fc1
 }