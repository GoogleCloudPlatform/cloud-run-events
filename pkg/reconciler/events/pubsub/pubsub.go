/*
Copyright 2019 Google LLC

Licensed under the Apache License, Version 2.0 (the "License");
you may not use this file except in compliance with the License.
You may obtain a copy of the License at

    http://www.apache.org/licenses/LICENSE-2.0

Unless required by applicable law or agreed to in writing, software
distributed under the License is distributed on an "AS IS" BASIS,
WITHOUT WARRANTIES OR CONDITIONS OF ANY KIND, either express or implied.
See the License for the specific language governing permissions and
limitations under the License.
*/

package pubsub

import (
	"context"

	"go.uber.org/zap"
	corev1 "k8s.io/api/core/v1"
	"k8s.io/apimachinery/pkg/api/equality"
	apierrs "k8s.io/apimachinery/pkg/api/errors"
<<<<<<< HEAD
	metav1 "k8s.io/apimachinery/pkg/apis/meta/v1"
	corev1listers "k8s.io/client-go/listers/core/v1"
	"k8s.io/client-go/tools/cache"

	"knative.dev/pkg/apis"
	"knative.dev/pkg/controller"
	"knative.dev/pkg/kmeta"
=======

	"knative.dev/pkg/apis"
>>>>>>> 78bac3ea
	"knative.dev/pkg/logging"
	pkgreconciler "knative.dev/pkg/reconciler"

	"github.com/google/knative-gcp/pkg/apis/events/v1alpha1"
	pubsubv1alpha1 "github.com/google/knative-gcp/pkg/apis/pubsub/v1alpha1"
	cloudpubsubsourcereconciler "github.com/google/knative-gcp/pkg/client/injection/reconciler/events/v1alpha1/cloudpubsubsource"
	listers "github.com/google/knative-gcp/pkg/client/listers/events/v1alpha1"
	pubsublisters "github.com/google/knative-gcp/pkg/client/listers/pubsub/v1alpha1"
	"github.com/google/knative-gcp/pkg/reconciler"
	"github.com/google/knative-gcp/pkg/reconciler/pubsub/resources"
<<<<<<< HEAD
	psresources "github.com/google/knative-gcp/pkg/reconciler/pubsub/resources"
=======
>>>>>>> 78bac3ea
)

const (
	resourceGroup = "cloudpubsubsources.events.cloud.google.com"

	createFailedReason      = "PullSubscriptionCreateFailed"
	getFailedReason         = "PullSubscriptionGetFailed"
	reconciledSuccessReason = "CloudPubSubSourceReconciled"
	reconciledFailedReason  = "PullSubscriptionReconcileFailed"
)

// Reconciler is the controller implementation for the CloudPubSubSource source.
type Reconciler struct {
	*reconciler.Base

	// pubsubLister for reading cloudpubsubsources.
	pubsubLister listers.CloudPubSubSourceLister
	// pullsubscriptionLister for reading pullsubscriptions.
	pullsubscriptionLister pubsublisters.PullSubscriptionLister
	// serviceAccountLister for reading serviceAccounts.
	serviceAccountLister corev1listers.ServiceAccountLister

	receiveAdapterName string
}

// Check that our Reconciler implements Interface.
var _ cloudpubsubsourcereconciler.Interface = (*Reconciler)(nil)

func (r *Reconciler) ReconcileKind(ctx context.Context, pubsub *v1alpha1.CloudPubSubSource) pkgreconciler.Event {
	ctx = logging.WithLogger(ctx, r.Logger.With(zap.Any("pubsub", pubsub)))

	pubsub.Status.InitializeConditions()
	pubsub.Status.ObservedGeneration = pubsub.Generation

	// If GCP ServiceAccount is provided, get the corresponding k8s ServiceAccount.
	// kServiceAccount will be nil if GCP ServiceAccount is not provided or there is no corresponding k8s ServiceAccount.
	var kServiceAccount *corev1.ServiceAccount
	if pubsub.Spec.ServiceAccount != nil {
		kServiceAccountName := psresources.GenerateServiceAccountName(pubsub.Spec.ServiceAccount)
		ksa, err := r.serviceAccountLister.ServiceAccounts(pubsub.Namespace).Get(kServiceAccountName)
		if err != nil {
			if !apierrs.IsNotFound(err) {
				logging.FromContext(ctx).Desugar().Error("Failed to get k8s service account", zap.Error(err))
				return err
			}
		} else {
			kServiceAccount = ksa
		}
	}

	if pubsub.DeletionTimestamp != nil {
		// If k8s ServiceAccount exists and it only has one ownerReference, remove the corresponding GCP ServiceAccount iam policy binding.
		// No need to delete k8s ServiceAccount, it will be automatically handled by k8s Garbage Collection.
		if kServiceAccount != nil && len(kServiceAccount.OwnerReferences) == 1 {
			logging.FromContext(ctx).Desugar().Debug("Removing iam policy binding.")
			psresources.RemoveIamPolicyBinding(ctx, *pubsub.Spec.ServiceAccount, kServiceAccount)
		}
		// The pullsubscription will be garbage collected.
		return nil
	}

<<<<<<< HEAD
	// If GCP ServiceAccount is provided, configure workload identity.
	if pubsub.Spec.ServiceAccount != nil {
		gServiceAccount := *pubsub.Spec.ServiceAccount
		// Create corresponding k8s ServiceAccount if doesn't exist, and add ownerReference to it.
		if err := r.CreateServiceAccount(ctx, pubsub, kServiceAccount); err != nil {
			return err
		}
		// Add iam policy binding to GCP ServiceAccount.
		if err := psresources.AddIamPolicyBinding(ctx, gServiceAccount, kServiceAccount); err != nil {
			return err
		}
	}

	ps, err := r.reconcilePullSubscription(ctx, pubsub)
	if err != nil {
		pubsub.Status.MarkPullSubscriptionFailed("PullSubscriptionReconcileFailed", "Failed to reconcile PullSubscription: %s", err.Error())
		return err
=======
	ps, event := r.reconcilePullSubscription(ctx, pubsub)
	if event != nil {
		pubsub.Status.MarkPullSubscriptionFailed(reconciledFailedReason, "Failed to reconcile PullSubscription: %s", event.Error())
		return event
>>>>>>> 78bac3ea
	}
	pubsub.Status.PropagatePullSubscriptionStatus(&ps.Status)

	// Sink has been resolved from the underlying PullSubscription, set it here.
	sinkURI, err := apis.ParseURL(ps.Status.SinkURI)
	if err != nil {
		pubsub.Status.SinkURI = nil
		return pkgreconciler.NewEvent(corev1.EventTypeWarning, reconciledFailedReason, "Getting sink URI failed with: %s", err)
	} else {
		pubsub.Status.SinkURI = sinkURI
	}
	return pkgreconciler.NewEvent(corev1.EventTypeNormal, reconciledSuccessReason, `CloudPubSubSource reconciled: "%s/%s"`, pubsub.Namespace, pubsub.Name)
}

func (r *Reconciler) reconcilePullSubscription(ctx context.Context, source *v1alpha1.CloudPubSubSource) (*pubsubv1alpha1.PullSubscription, pkgreconciler.Event) {
	ps, err := r.pullsubscriptionLister.PullSubscriptions(source.Namespace).Get(source.Name)
	if err != nil {
		if !apierrs.IsNotFound(err) {
			logging.FromContext(ctx).Desugar().Error("Failed to get PullSubscription", zap.Error(err))
			return nil, pkgreconciler.NewEvent(corev1.EventTypeWarning, getFailedReason, "Getting PullSubscription failed with: %s", err)
		}
		args := &resources.PullSubscriptionArgs{
			Namespace:   source.Namespace,
			Name:        source.Name,
			Spec:        &source.Spec.PubSubSpec,
			Owner:       source,
			Topic:       source.Spec.Topic,
			Mode:        pubsubv1alpha1.ModePushCompatible,
			Labels:      resources.GetLabels(r.receiveAdapterName, source.Name),
			Annotations: resources.GetAnnotations(source.Annotations, resourceGroup),
		}
		newPS := resources.MakePullSubscription(args)
		logging.FromContext(ctx).Desugar().Debug("Creating PullSubscription", zap.Any("ps", newPS))
		ps, err = r.RunClientSet.PubsubV1alpha1().PullSubscriptions(newPS.Namespace).Create(newPS)
		if err != nil {
			logging.FromContext(ctx).Desugar().Error("Failed to create PullSubscription", zap.Error(err))
			return nil, pkgreconciler.NewEvent(corev1.EventTypeWarning, createFailedReason, "Creating PullSubscription failed with: %s", err)
		}
	}
	return ps, nil
<<<<<<< HEAD
}

func (r *Reconciler) updateStatus(ctx context.Context, original *v1alpha1.CloudPubSubSource, desired *v1alpha1.CloudPubSubSource) error {
	existing := original.DeepCopy()
	return pkgreconciler.RetryUpdateConflicts(func(attempts int) (err error) {
		// The first iteration tries to use the informer's state, subsequent attempts fetch the latest state via API.
		if attempts > 0 {
			existing, err = r.RunClientSet.EventsV1alpha1().CloudPubSubSources(desired.Namespace).Get(desired.Name, metav1.GetOptions{})
			if err != nil {
				return err
			}
		}
		// Check if there is anything to update.
		if equality.Semantic.DeepEqual(existing.Status, desired.Status) {
			return nil
		}
		becomesReady := desired.Status.IsReady() && !existing.Status.IsReady()

		existing.Status = desired.Status
		_, err = r.RunClientSet.EventsV1alpha1().CloudPubSubSources(desired.Namespace).UpdateStatus(existing)

		if err == nil && becomesReady {
			// TODO compute duration since last non-ready. See https://github.com/google/knative-gcp/issues/455.
			duration := time.Since(existing.ObjectMeta.CreationTimestamp.Time)
			logging.FromContext(ctx).Desugar().Info("CloudPubSubSource became ready", zap.Any("after", duration))
			r.Recorder.Event(existing, corev1.EventTypeNormal, "ReadinessChanged", fmt.Sprintf("CloudPubSubSource %q became ready", existing.Name))
			if metricErr := r.StatsReporter.ReportReady("CloudPubSubSource", existing.Namespace, existing.Name, duration); metricErr != nil {
				logging.FromContext(ctx).Desugar().Error("Failed to record ready for CloudPubSubSource", zap.Error(metricErr))
			}
		}

		return err
	})
}

func (r *Reconciler) CreateServiceAccount(ctx context.Context, pubsub *v1alpha1.CloudPubSubSource, kServiceAccount *corev1.ServiceAccount) error {
	// If kServiceAccount doesn't exist, create it first.
	if kServiceAccount == nil {
		expect := resources.MakeServiceAccount(pubsub.Namespace, pubsub.Spec.ServiceAccount)
		logging.FromContext(ctx).Desugar().Debug("Creating k8s service account", zap.Any("kServiceAccount", expect))
		ksa, err := r.KubeClientSet.CoreV1().ServiceAccounts(expect.Namespace).Create(expect)
		if err != nil {
			logging.FromContext(ctx).Desugar().Error("Failed to create k8s service account", zap.Error(err))
			return fmt.Errorf("failed to create k8s service account: %w", err)
		}
		kServiceAccount = ksa
	}
	// Add ownerReference to K8s ServiceAccount.
	expectOwnerReference := *kmeta.NewControllerRef(pubsub)
	control := false
	expectOwnerReference.Controller = &control
	if !resources.OwnerReferenceExists(kServiceAccount, expectOwnerReference) {
		kServiceAccount.OwnerReferences = append(kServiceAccount.OwnerReferences, expectOwnerReference)
		if _, err := r.KubeClientSet.CoreV1().ServiceAccounts(kServiceAccount.Namespace).Update(kServiceAccount); err != nil {
			logging.FromContext(ctx).Desugar().Error("Failed to update OwnerReferences", zap.Error(err))
			return fmt.Errorf("failed to update OwnerReferences: %w", err)
		}
	}
	return nil
=======
>>>>>>> 78bac3ea
}<|MERGE_RESOLUTION|>--- conflicted
+++ resolved
@@ -21,20 +21,11 @@
 
 	"go.uber.org/zap"
 	corev1 "k8s.io/api/core/v1"
-	"k8s.io/apimachinery/pkg/api/equality"
 	apierrs "k8s.io/apimachinery/pkg/api/errors"
-<<<<<<< HEAD
-	metav1 "k8s.io/apimachinery/pkg/apis/meta/v1"
 	corev1listers "k8s.io/client-go/listers/core/v1"
-	"k8s.io/client-go/tools/cache"
 
 	"knative.dev/pkg/apis"
-	"knative.dev/pkg/controller"
 	"knative.dev/pkg/kmeta"
-=======
-
-	"knative.dev/pkg/apis"
->>>>>>> 78bac3ea
 	"knative.dev/pkg/logging"
 	pkgreconciler "knative.dev/pkg/reconciler"
 
@@ -45,19 +36,17 @@
 	pubsublisters "github.com/google/knative-gcp/pkg/client/listers/pubsub/v1alpha1"
 	"github.com/google/knative-gcp/pkg/reconciler"
 	"github.com/google/knative-gcp/pkg/reconciler/pubsub/resources"
-<<<<<<< HEAD
 	psresources "github.com/google/knative-gcp/pkg/reconciler/pubsub/resources"
-=======
->>>>>>> 78bac3ea
 )
 
 const (
 	resourceGroup = "cloudpubsubsources.events.cloud.google.com"
 
-	createFailedReason      = "PullSubscriptionCreateFailed"
-	getFailedReason         = "PullSubscriptionGetFailed"
-	reconciledSuccessReason = "CloudPubSubSourceReconciled"
-	reconciledFailedReason  = "PullSubscriptionReconcileFailed"
+	createFailedReason           = "PullSubscriptionCreateFailed"
+	getFailedReason              = "PullSubscriptionGetFailed"
+	reconciledSuccessReason      = "CloudPubSubSourceReconciled"
+	reconciledFailedReason       = "PullSubscriptionReconcileFailed"
+	workloadIdentityFailedReason = "WorkloadIdentityReconcileFailed"
 )
 
 // Reconciler is the controller implementation for the CloudPubSubSource source.
@@ -83,57 +72,23 @@
 	pubsub.Status.InitializeConditions()
 	pubsub.Status.ObservedGeneration = pubsub.Generation
 
-	// If GCP ServiceAccount is provided, get the corresponding k8s ServiceAccount.
-	// kServiceAccount will be nil if GCP ServiceAccount is not provided or there is no corresponding k8s ServiceAccount.
-	var kServiceAccount *corev1.ServiceAccount
+	// If GCP ServiceAccount is provided, configure workload identity.
 	if pubsub.Spec.ServiceAccount != nil {
-		kServiceAccountName := psresources.GenerateServiceAccountName(pubsub.Spec.ServiceAccount)
-		ksa, err := r.serviceAccountLister.ServiceAccounts(pubsub.Namespace).Get(kServiceAccountName)
-		if err != nil {
-			if !apierrs.IsNotFound(err) {
-				logging.FromContext(ctx).Desugar().Error("Failed to get k8s service account", zap.Error(err))
-				return err
-			}
-		} else {
-			kServiceAccount = ksa
+		// Create corresponding k8s ServiceAccount if doesn't exist, and add ownerReference to it.
+		kServiceAccount, event := r.CreateServiceAccount(ctx, pubsub)
+		if event != nil {
+			return event
+		}
+		// Add iam policy binding to GCP ServiceAccount.
+		if event := psresources.AddIamPolicyBinding(ctx, pubsub.Spec.ServiceAccount, kServiceAccount); event != nil {
+			return event
 		}
 	}
 
-	if pubsub.DeletionTimestamp != nil {
-		// If k8s ServiceAccount exists and it only has one ownerReference, remove the corresponding GCP ServiceAccount iam policy binding.
-		// No need to delete k8s ServiceAccount, it will be automatically handled by k8s Garbage Collection.
-		if kServiceAccount != nil && len(kServiceAccount.OwnerReferences) == 1 {
-			logging.FromContext(ctx).Desugar().Debug("Removing iam policy binding.")
-			psresources.RemoveIamPolicyBinding(ctx, *pubsub.Spec.ServiceAccount, kServiceAccount)
-		}
-		// The pullsubscription will be garbage collected.
-		return nil
-	}
-
-<<<<<<< HEAD
-	// If GCP ServiceAccount is provided, configure workload identity.
-	if pubsub.Spec.ServiceAccount != nil {
-		gServiceAccount := *pubsub.Spec.ServiceAccount
-		// Create corresponding k8s ServiceAccount if doesn't exist, and add ownerReference to it.
-		if err := r.CreateServiceAccount(ctx, pubsub, kServiceAccount); err != nil {
-			return err
-		}
-		// Add iam policy binding to GCP ServiceAccount.
-		if err := psresources.AddIamPolicyBinding(ctx, gServiceAccount, kServiceAccount); err != nil {
-			return err
-		}
-	}
-
-	ps, err := r.reconcilePullSubscription(ctx, pubsub)
-	if err != nil {
-		pubsub.Status.MarkPullSubscriptionFailed("PullSubscriptionReconcileFailed", "Failed to reconcile PullSubscription: %s", err.Error())
-		return err
-=======
 	ps, event := r.reconcilePullSubscription(ctx, pubsub)
 	if event != nil {
 		pubsub.Status.MarkPullSubscriptionFailed(reconciledFailedReason, "Failed to reconcile PullSubscription: %s", event.Error())
 		return event
->>>>>>> 78bac3ea
 	}
 	pubsub.Status.PropagatePullSubscriptionStatus(&ps.Status)
 
@@ -174,66 +129,57 @@
 		}
 	}
 	return ps, nil
-<<<<<<< HEAD
 }
 
-func (r *Reconciler) updateStatus(ctx context.Context, original *v1alpha1.CloudPubSubSource, desired *v1alpha1.CloudPubSubSource) error {
-	existing := original.DeepCopy()
-	return pkgreconciler.RetryUpdateConflicts(func(attempts int) (err error) {
-		// The first iteration tries to use the informer's state, subsequent attempts fetch the latest state via API.
-		if attempts > 0 {
-			existing, err = r.RunClientSet.EventsV1alpha1().CloudPubSubSources(desired.Namespace).Get(desired.Name, metav1.GetOptions{})
-			if err != nil {
-				return err
-			}
+func (r *Reconciler) CreateServiceAccount(ctx context.Context, pubsub *v1alpha1.CloudPubSubSource) (*corev1.ServiceAccount, pkgreconciler.Event) {
+	kServiceAccountName := psresources.GenerateServiceAccountName(pubsub.Spec.ServiceAccount)
+	kServiceAccount, err := r.serviceAccountLister.ServiceAccounts(pubsub.Namespace).Get(kServiceAccountName)
+	if err != nil {
+		if !apierrs.IsNotFound(err) {
+			logging.FromContext(ctx).Desugar().Error("Failed to get k8s service account", zap.Error(err))
+			return nil, pkgreconciler.NewEvent(corev1.EventTypeWarning, workloadIdentityFailedReason, "Getting k8s service account failed with: %s", err)
 		}
-		// Check if there is anything to update.
-		if equality.Semantic.DeepEqual(existing.Status, desired.Status) {
-			return nil
-		}
-		becomesReady := desired.Status.IsReady() && !existing.Status.IsReady()
-
-		existing.Status = desired.Status
-		_, err = r.RunClientSet.EventsV1alpha1().CloudPubSubSources(desired.Namespace).UpdateStatus(existing)
-
-		if err == nil && becomesReady {
-			// TODO compute duration since last non-ready. See https://github.com/google/knative-gcp/issues/455.
-			duration := time.Since(existing.ObjectMeta.CreationTimestamp.Time)
-			logging.FromContext(ctx).Desugar().Info("CloudPubSubSource became ready", zap.Any("after", duration))
-			r.Recorder.Event(existing, corev1.EventTypeNormal, "ReadinessChanged", fmt.Sprintf("CloudPubSubSource %q became ready", existing.Name))
-			if metricErr := r.StatsReporter.ReportReady("CloudPubSubSource", existing.Namespace, existing.Name, duration); metricErr != nil {
-				logging.FromContext(ctx).Desugar().Error("Failed to record ready for CloudPubSubSource", zap.Error(metricErr))
-			}
-		}
-
-		return err
-	})
-}
-
-func (r *Reconciler) CreateServiceAccount(ctx context.Context, pubsub *v1alpha1.CloudPubSubSource, kServiceAccount *corev1.ServiceAccount) error {
-	// If kServiceAccount doesn't exist, create it first.
-	if kServiceAccount == nil {
 		expect := resources.MakeServiceAccount(pubsub.Namespace, pubsub.Spec.ServiceAccount)
-		logging.FromContext(ctx).Desugar().Debug("Creating k8s service account", zap.Any("kServiceAccount", expect))
-		ksa, err := r.KubeClientSet.CoreV1().ServiceAccounts(expect.Namespace).Create(expect)
+		logging.FromContext(ctx).Desugar().Debug("Creating k8s service account", zap.Any("ksa", expect))
+		kServiceAccount, err = r.KubeClientSet.CoreV1().ServiceAccounts(expect.Namespace).Create(expect)
 		if err != nil {
 			logging.FromContext(ctx).Desugar().Error("Failed to create k8s service account", zap.Error(err))
-			return fmt.Errorf("failed to create k8s service account: %w", err)
+			return nil, pkgreconciler.NewEvent(corev1.EventTypeWarning, workloadIdentityFailedReason, "Creating k8s service account failed with: %w", err)
 		}
-		kServiceAccount = ksa
 	}
-	// Add ownerReference to K8s ServiceAccount.
+	//add owner reference
 	expectOwnerReference := *kmeta.NewControllerRef(pubsub)
 	control := false
 	expectOwnerReference.Controller = &control
 	if !resources.OwnerReferenceExists(kServiceAccount, expectOwnerReference) {
 		kServiceAccount.OwnerReferences = append(kServiceAccount.OwnerReferences, expectOwnerReference)
-		if _, err := r.KubeClientSet.CoreV1().ServiceAccounts(kServiceAccount.Namespace).Update(kServiceAccount); err != nil {
+		kServiceAccount, err = r.KubeClientSet.CoreV1().ServiceAccounts(kServiceAccount.Namespace).Update(kServiceAccount)
+		if err != nil {
 			logging.FromContext(ctx).Desugar().Error("Failed to update OwnerReferences", zap.Error(err))
-			return fmt.Errorf("failed to update OwnerReferences: %w", err)
+			return nil, pkgreconciler.NewEvent(corev1.EventTypeWarning, workloadIdentityFailedReason, "Updating OwnerReferences failed with: %w", err)
+		}
+	}
+	return kServiceAccount, nil
+}
+
+func (r *Reconciler) FinalizeKind(ctx context.Context, pubsub *v1alpha1.CloudPubSubSource) pkgreconciler.Event {
+	// If k8s ServiceAccount exists and it only has one ownerReference, remove the corresponding GCP ServiceAccount iam policy binding.
+	// No need to delete k8s ServiceAccount, it will be automatically handled by k8s Garbage Collection.
+	if pubsub.Spec.ServiceAccount != nil {
+		kServiceAccountName := psresources.GenerateServiceAccountName(pubsub.Spec.ServiceAccount)
+		kServiceAccount, err := r.serviceAccountLister.ServiceAccounts(pubsub.Namespace).Get(kServiceAccountName)
+		if err != nil {
+			if !apierrs.IsNotFound(err) {
+				return pkgreconciler.NewEvent(corev1.EventTypeWarning, workloadIdentityFailedReason, "Getting k8s service account failed with: %s", err)
+			}
+			return nil
+		}
+		if kServiceAccount != nil && len(kServiceAccount.OwnerReferences) == 1 {
+			logging.FromContext(ctx).Desugar().Debug("Removing iam policy binding.")
+			if err := psresources.RemoveIamPolicyBinding(ctx, pubsub.Spec.ServiceAccount, kServiceAccount); err != nil {
+				return err
+			}
 		}
 	}
 	return nil
-=======
->>>>>>> 78bac3ea
 }