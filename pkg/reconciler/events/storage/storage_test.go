--- conflicted
+++ resolved
@@ -193,14 +193,10 @@
 					"receive-adapter":                     receiveAdapterName,
 					"events.cloud.google.com/source-name": storageName,
 				}),
-<<<<<<< HEAD
-				WithTopicOwnerReferences([]metav1.OwnerReference{ownerRef()}),
-=======
-				WithPubSubTopicAnnotations(map[string]string{
+				WithTopicAnnotations(map[string]string{
 					duckv1alpha1.ClusterNameAnnotation: testingMetadataClient.FakeClusterName,
 				}),
-				WithPubSubTopicOwnerReferences([]metav1.OwnerReference{ownerRef()}),
->>>>>>> 3fe97fdf
+				WithTopicOwnerReferences([]metav1.OwnerReference{ownerRef()}),
 			),
 		},
 		WantPatches: []clientgotesting.PatchActionImpl{
@@ -449,14 +445,9 @@
 					"receive-adapter":                     receiveAdapterName,
 					"events.cloud.google.com/source-name": storageName,
 				}),
-<<<<<<< HEAD
 				WithPullSubscriptionAnnotations(map[string]string{
-					"metrics-resource-group": resourceGroup,
-=======
-				WithPubSubPullSubscriptionAnnotations(map[string]string{
 					"metrics-resource-group":           resourceGroup,
 					duckv1alpha1.ClusterNameAnnotation: testingMetadataClient.FakeClusterName,
->>>>>>> 3fe97fdf
 				}),
 				WithPullSubscriptionOwnerReferences([]metav1.OwnerReference{ownerRef()}),
 			),
