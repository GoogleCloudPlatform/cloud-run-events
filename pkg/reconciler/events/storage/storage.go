/*
Copyright 2019 Google LLC

Licensed under the Apache License, Version 2.0 (the "License");
you may not use this file except in compliance with the License.
You may obtain a copy of the License at

    http://www.apache.org/licenses/LICENSE-2.0

Unless required by applicable law or agreed to in writing, software
distributed under the License is distributed on an "AS IS" BASIS,
WITHOUT WARRANTIES OR CONDITIONS OF ANY KIND, either express or implied.
See the License for the specific language governing permissions and
limitations under the License.
*/

package storage

import (
	"context"

	"go.uber.org/zap"
	gstatus "google.golang.org/grpc/status"
	corev1 "k8s.io/api/core/v1"
<<<<<<< HEAD
	apierrs "k8s.io/apimachinery/pkg/api/errors"
	metav1 "k8s.io/apimachinery/pkg/apis/meta/v1"
	corev1listers "k8s.io/client-go/listers/core/v1"
	"k8s.io/client-go/tools/cache"
=======
>>>>>>> 78bac3ea

	"knative.dev/pkg/logging"
	"knative.dev/pkg/reconciler"

	. "cloud.google.com/go/storage"
	"github.com/google/knative-gcp/pkg/apis/events/v1alpha1"
	cloudstoragesourcereconciler "github.com/google/knative-gcp/pkg/client/injection/reconciler/events/v1alpha1/cloudstoragesource"
	listers "github.com/google/knative-gcp/pkg/client/listers/events/v1alpha1"
	gstorage "github.com/google/knative-gcp/pkg/gclient/storage"
	"github.com/google/knative-gcp/pkg/pubsub/adapter/converters"
	"github.com/google/knative-gcp/pkg/reconciler/events/storage/resources"
	"github.com/google/knative-gcp/pkg/reconciler/pubsub"
	psresources "github.com/google/knative-gcp/pkg/reconciler/pubsub/resources"
	"github.com/google/knative-gcp/pkg/utils"
	"google.golang.org/grpc/codes"
)

const (
	resourceGroup = "cloudstoragesources.events.cloud.google.com"

	deleteNotificationFailed     = "NotificationDeleteFailed"
	deletePubSubFailed           = "PubSubDeleteFailed"
	reconciledNotificationFailed = "NotificationReconcileFailed"
	reconciledPubSubFailed       = "PubSubReconcileFailed"
	reconciledSuccessReason      = "CloudStorageSourceReconciled"
)

var (
	// Mapping of the storage source CloudEvent types to google storage types.
	storageEventTypes = map[string]string{
		v1alpha1.CloudStorageSourceFinalize:       "OBJECT_FINALIZE",
		v1alpha1.CloudStorageSourceArchive:        "OBJECT_ARCHIVE",
		v1alpha1.CloudStorageSourceDelete:         "OBJECT_DELETE",
		v1alpha1.CloudStorageSourceMetadataUpdate: "OBJECT_METADATA_UPDATE",
	}
)

// Reconciler is the controller implementation for Google Cloud Storage (GCS) event
// notifications.
type Reconciler struct {
	*pubsub.PubSubBase

	// storageLister for reading storages.
	storageLister listers.CloudStorageSourceLister

	// createClientFn is the function used to create the Storage client that interacts with GCS.
	// This is needed so that we can inject a mock client for UTs purposes.
	createClientFn gstorage.CreateFn

	// serviceAccountLister for reading serviceAccounts.
	serviceAccountLister corev1listers.ServiceAccountLister
}

// Check that our Reconciler implements Interface.
var _ cloudstoragesourcereconciler.Interface = (*Reconciler)(nil)

func (r *Reconciler) ReconcileKind(ctx context.Context, storage *v1alpha1.CloudStorageSource) reconciler.Event {
	ctx = logging.WithLogger(ctx, r.Logger.With(zap.Any("storage", storage)))

	storage.Status.InitializeConditions()
<<<<<<< HEAD

	// If GCP ServiceAccount is provided, get the corresponding k8s ServiceAccount.
	// kServiceAccount will be nil if GCP ServiceAccount is not provided or there is no corresponding k8s ServiceAccount.
	var kServiceAccount *corev1.ServiceAccount
	if storage.Spec.ServiceAccount != nil {
		kServiceAccountName := psresources.GenerateServiceAccountName(storage.Spec.ServiceAccount)
		ksa, err := r.serviceAccountLister.ServiceAccounts(storage.Namespace).Get(kServiceAccountName)
		if err != nil {
			if !apierrs.IsNotFound(err) {
				logging.FromContext(ctx).Desugar().Error("Failed to get k8s service account", zap.Error(err))
				return err
			}
		} else {
			kServiceAccount = ksa
		}
	}

	// See if the source has been deleted.
	if storage.DeletionTimestamp != nil {
		// If k8s ServiceAccount exists and it only has one ownerReference, remove the corresponding GCP ServiceAccount iam policy binding.
		// No need to delete k8s ServiceAccount, it will be automatically handled by k8s Garbage Collection.
		if kServiceAccount != nil && len(kServiceAccount.OwnerReferences) == 1 {
			logging.FromContext(ctx).Desugar().Debug("Removing iam policy binding.")
			psresources.RemoveIamPolicyBinding(ctx, *storage.Spec.ServiceAccount, kServiceAccount)
		}

		logging.FromContext(ctx).Desugar().Debug("Deleting CloudStorageSource notification")
		if err := r.deleteNotification(ctx, storage); err != nil {
			storage.Status.MarkNotificationNotReady("NotificationDeleteFailed", "Failed to delete CloudStorageSource notification: %s", err.Error())
			return err
		}
		storage.Status.MarkNotificationNotReady("NotificationDeleted", "Successfully deleted CloudStorageSource notification: %s", storage.Status.NotificationID)

		if err := r.PubSubBase.DeletePubSub(ctx, storage); err != nil {
			return err
		}

		// Only set the notificationID to empty after we successfully deleted the PubSub resources.
		// Otherwise, we may leak them.
		storage.Status.NotificationID = ""
		removeFinalizer(storage)
		return nil
	}

	// Ensure that there's finalizer there, since we're about to attempt to
	// change external state with the topic, so we need to clean it up.
	addFinalizer(storage)
=======
	storage.Status.ObservedGeneration = storage.Generation
>>>>>>> 78bac3ea

	// If GCP ServiceAccount is provided, configure workload identity.
	if storage.Spec.ServiceAccount != nil {
		gServiceAccount := *storage.Spec.ServiceAccount
		// Create corresponding k8s ServiceAccount if doesn't exist, and add ownerReference to it.
		if err := r.PubSubBase.CreateServiceAccount(ctx, storage, kServiceAccount); err != nil {
			return err
		}
		// Add iam policy binding to GCP ServiceAccount.
		if err := psresources.AddIamPolicyBinding(ctx, gServiceAccount, kServiceAccount); err != nil {
			return err
		}
	}

	topic := resources.GenerateTopicName(storage)
	_, _, err := r.PubSubBase.ReconcilePubSub(ctx, storage, topic, resourceGroup)
	if err != nil {
		return reconciler.NewEvent(corev1.EventTypeWarning, reconciledPubSubFailed, "Failed to reconcile CloudStorageSource PubSub: %s", err)
	}

	notification, err := r.reconcileNotification(ctx, storage)
	if err != nil {
		storage.Status.MarkNotificationNotReady(reconciledNotificationFailed, "Failed to reconcile CloudStorageSource notification: %s", err.Error())
		return reconciler.NewEvent(corev1.EventTypeWarning, reconciledNotificationFailed, "Failed to reconcile CloudStorageSource notification: %s", err)
	}
	storage.Status.MarkNotificationReady(notification)

	return reconciler.NewEvent(corev1.EventTypeNormal, reconciledSuccessReason, `CloudStorageSource reconciled: "%s/%s"`, storage.Namespace, storage.Name)
}

func (r *Reconciler) reconcileNotification(ctx context.Context, storage *v1alpha1.CloudStorageSource) (string, error) {
	if storage.Status.ProjectID == "" {
		projectID, err := utils.ProjectID(storage.Spec.Project)
		if err != nil {
			logging.FromContext(ctx).Desugar().Error("Failed to find project id", zap.Error(err))
			return "", err
		}
		// Set the projectID in the status.
		storage.Status.ProjectID = projectID
	}

	client, err := r.createClientFn(ctx)
	if err != nil {
		logging.FromContext(ctx).Desugar().Error("Failed to create CloudStorageSource client", zap.Error(err))
		return "", err
	}
	defer client.Close()

	// Load the Bucket.
	bucket := client.Bucket(storage.Spec.Bucket)

	notifications, err := bucket.Notifications(ctx)
	if err != nil {
		logging.FromContext(ctx).Desugar().Error("Failed to fetch existing notifications", zap.Error(err))
		return "", err
	}

	// If the notification does exist, then return its ID.
	if existing, ok := notifications[storage.Status.NotificationID]; ok {
		return existing.ID, nil
	}

	// If the notification does not exist, then create it.

	// Add our own converter type as a customAttribute.
	customAttributes := map[string]string{
		converters.KnativeGCPConverter: converters.CloudStorageConverter,
	}

	nc := &Notification{
		TopicProjectID:   storage.Status.ProjectID,
		TopicID:          storage.Status.TopicID,
		PayloadFormat:    JSONPayload,
		EventTypes:       r.toCloudStorageSourceEventTypes(storage.Spec.EventTypes),
		ObjectNamePrefix: storage.Spec.ObjectNamePrefix,
		CustomAttributes: customAttributes,
	}

	notification, err := bucket.AddNotification(ctx, nc)
	if err != nil {
		logging.FromContext(ctx).Desugar().Error("Failed to create CloudStorageSource notification", zap.Error(err))
		return "", err
	}
	return notification.ID, nil
}

func (r *Reconciler) toCloudStorageSourceEventTypes(eventTypes []string) []string {
	storageTypes := make([]string, 0, len(eventTypes))
	for _, eventType := range eventTypes {
		storageTypes = append(storageTypes, storageEventTypes[eventType])
	}
	return storageTypes
}

// deleteNotification looks at the status.NotificationID and if non-empty,
// hence indicating that we have created a notification successfully
// in the CloudStorageSource, remove it.
func (r *Reconciler) deleteNotification(ctx context.Context, storage *v1alpha1.CloudStorageSource) error {
	if storage.Status.NotificationID == "" {
		return nil
	}

	// At this point the project should have been populated.
	// Querying CloudStorageSource as the notification could have been deleted outside the cluster (e.g, through gcloud).
	client, err := r.createClientFn(ctx)
	if err != nil {
		logging.FromContext(ctx).Desugar().Error("Failed to create CloudStorageSource client", zap.Error(err))
		return err
	}
	defer client.Close()

	// Load the Bucket.
	bucket := client.Bucket(storage.Spec.Bucket)

	notifications, err := bucket.Notifications(ctx)
	if err != nil {
		logging.FromContext(ctx).Desugar().Error("Failed to fetch existing notifications", zap.Error(err))
		return err
	}

	// This is bit wonky because, we could always just try to delete, but figuring out
	// if an error returned is NotFound seems to not really work, so, we'll try
	// checking first the list and only then deleting.
	if existing, ok := notifications[storage.Status.NotificationID]; ok {
		logging.FromContext(ctx).Desugar().Debug("Found existing notification", zap.Any("notification", existing))
		err = bucket.DeleteNotification(ctx, storage.Status.NotificationID)
		if err == nil {
			logging.FromContext(ctx).Desugar().Debug("Deleted Notification", zap.String("notificationId", storage.Status.NotificationID))
			return nil
		}
		if st, ok := gstatus.FromError(err); !ok {
			logging.FromContext(ctx).Desugar().Error("Failed from CloudStorageSource client while deleting CloudStorageSource notification", zap.String("notificationId", storage.Status.NotificationID), zap.Error(err))
			return err
		} else if st.Code() != codes.NotFound {
			logging.FromContext(ctx).Desugar().Error("Failed to delete CloudStorageSource notification", zap.String("notificationId", storage.Status.NotificationID), zap.Error(err))
			return err
		}
	}
	return nil
}

func (r *Reconciler) FinalizeKind(ctx context.Context, storage *v1alpha1.CloudStorageSource) reconciler.Event {
	logging.FromContext(ctx).Desugar().Debug("Deleting CloudStorageSource notification")
	if err := r.deleteNotification(ctx, storage); err != nil {
		return reconciler.NewEvent(corev1.EventTypeWarning, deleteNotificationFailed, "Failed to delete CloudStorageSource notification: %s", err)
	}

	if err := r.PubSubBase.DeletePubSub(ctx, storage); err != nil {
		return reconciler.NewEvent(corev1.EventTypeWarning, deletePubSubFailed, "Failed to delete CloudStorageSource PubSub: %s", err)
	}

	// ok to remove finalizer.
	return nil
}<|MERGE_RESOLUTION|>--- conflicted
+++ resolved
@@ -22,13 +22,8 @@
 	"go.uber.org/zap"
 	gstatus "google.golang.org/grpc/status"
 	corev1 "k8s.io/api/core/v1"
-<<<<<<< HEAD
 	apierrs "k8s.io/apimachinery/pkg/api/errors"
-	metav1 "k8s.io/apimachinery/pkg/apis/meta/v1"
 	corev1listers "k8s.io/client-go/listers/core/v1"
-	"k8s.io/client-go/tools/cache"
-=======
->>>>>>> 78bac3ea
 
 	"knative.dev/pkg/logging"
 	"knative.dev/pkg/reconciler"
@@ -54,6 +49,7 @@
 	reconciledNotificationFailed = "NotificationReconcileFailed"
 	reconciledPubSubFailed       = "PubSubReconcileFailed"
 	reconciledSuccessReason      = "CloudStorageSourceReconciled"
+	workloadIdentityFailedReason = "WorkloadIdentityReconcileFailed"
 )
 
 var (
@@ -89,68 +85,27 @@
 	ctx = logging.WithLogger(ctx, r.Logger.With(zap.Any("storage", storage)))
 
 	storage.Status.InitializeConditions()
-<<<<<<< HEAD
-
-	// If GCP ServiceAccount is provided, get the corresponding k8s ServiceAccount.
-	// kServiceAccount will be nil if GCP ServiceAccount is not provided or there is no corresponding k8s ServiceAccount.
-	var kServiceAccount *corev1.ServiceAccount
+	storage.Status.ObservedGeneration = storage.Generation
+
+	// If GCP ServiceAccount is provided, configure workload identity.
 	if storage.Spec.ServiceAccount != nil {
+		// Create corresponding k8s ServiceAccount if doesn't exist, and add ownerReference to it.
 		kServiceAccountName := psresources.GenerateServiceAccountName(storage.Spec.ServiceAccount)
-		ksa, err := r.serviceAccountLister.ServiceAccounts(storage.Namespace).Get(kServiceAccountName)
+		kServiceAccount, err := r.serviceAccountLister.ServiceAccounts(storage.Namespace).Get(kServiceAccountName)
 		if err != nil {
 			if !apierrs.IsNotFound(err) {
 				logging.FromContext(ctx).Desugar().Error("Failed to get k8s service account", zap.Error(err))
-				return err
+				return reconciler.NewEvent(corev1.EventTypeWarning, workloadIdentityFailedReason, "Getting k8s service account failed with: %s", err)
 			}
-		} else {
-			kServiceAccount = ksa
-		}
-	}
-
-	// See if the source has been deleted.
-	if storage.DeletionTimestamp != nil {
-		// If k8s ServiceAccount exists and it only has one ownerReference, remove the corresponding GCP ServiceAccount iam policy binding.
-		// No need to delete k8s ServiceAccount, it will be automatically handled by k8s Garbage Collection.
-		if kServiceAccount != nil && len(kServiceAccount.OwnerReferences) == 1 {
-			logging.FromContext(ctx).Desugar().Debug("Removing iam policy binding.")
-			psresources.RemoveIamPolicyBinding(ctx, *storage.Spec.ServiceAccount, kServiceAccount)
-		}
-
-		logging.FromContext(ctx).Desugar().Debug("Deleting CloudStorageSource notification")
-		if err := r.deleteNotification(ctx, storage); err != nil {
-			storage.Status.MarkNotificationNotReady("NotificationDeleteFailed", "Failed to delete CloudStorageSource notification: %s", err.Error())
-			return err
-		}
-		storage.Status.MarkNotificationNotReady("NotificationDeleted", "Successfully deleted CloudStorageSource notification: %s", storage.Status.NotificationID)
-
-		if err := r.PubSubBase.DeletePubSub(ctx, storage); err != nil {
-			return err
-		}
-
-		// Only set the notificationID to empty after we successfully deleted the PubSub resources.
-		// Otherwise, we may leak them.
-		storage.Status.NotificationID = ""
-		removeFinalizer(storage)
-		return nil
-	}
-
-	// Ensure that there's finalizer there, since we're about to attempt to
-	// change external state with the topic, so we need to clean it up.
-	addFinalizer(storage)
-=======
-	storage.Status.ObservedGeneration = storage.Generation
->>>>>>> 78bac3ea
-
-	// If GCP ServiceAccount is provided, configure workload identity.
-	if storage.Spec.ServiceAccount != nil {
-		gServiceAccount := *storage.Spec.ServiceAccount
-		// Create corresponding k8s ServiceAccount if doesn't exist, and add ownerReference to it.
-		if err := r.PubSubBase.CreateServiceAccount(ctx, storage, kServiceAccount); err != nil {
-			return err
+			kServiceAccount = nil
+		}
+		kServiceAccount, event := r.CreateServiceAccount(ctx, storage, kServiceAccount)
+		if event != nil {
+			return event
 		}
 		// Add iam policy binding to GCP ServiceAccount.
-		if err := psresources.AddIamPolicyBinding(ctx, gServiceAccount, kServiceAccount); err != nil {
-			return err
+		if event := psresources.AddIamPolicyBinding(ctx, storage.Spec.ServiceAccount, kServiceAccount); event != nil {
+			return event
 		}
 	}
 
@@ -282,13 +237,33 @@
 }
 
 func (r *Reconciler) FinalizeKind(ctx context.Context, storage *v1alpha1.CloudStorageSource) reconciler.Event {
+	// If k8s ServiceAccount exists and it only has one ownerReference, remove the corresponding GCP ServiceAccount iam policy binding.
+	// No need to delete k8s ServiceAccount, it will be automatically handled by k8s Garbage Collection.
+	if storage.Spec.ServiceAccount != nil {
+		kServiceAccountName := psresources.GenerateServiceAccountName(storage.Spec.ServiceAccount)
+		kServiceAccount, err := r.serviceAccountLister.ServiceAccounts(storage.Namespace).Get(kServiceAccountName)
+		if err != nil {
+			if !apierrs.IsNotFound(err) {
+				// TODO add a delete reason
+				return reconciler.NewEvent(corev1.EventTypeWarning, workloadIdentityFailedReason, "Getting k8s service account failed with: %s", err)
+			}
+			return nil
+		}
+		if kServiceAccount != nil && len(kServiceAccount.OwnerReferences) == 1 {
+			logging.FromContext(ctx).Desugar().Debug("Removing iam policy binding.")
+			if err := psresources.RemoveIamPolicyBinding(ctx, storage.Spec.ServiceAccount, kServiceAccount); err != nil {
+				return err
+			}
+		}
+	}
+
 	logging.FromContext(ctx).Desugar().Debug("Deleting CloudStorageSource notification")
 	if err := r.deleteNotification(ctx, storage); err != nil {
-		return reconciler.NewEvent(corev1.EventTypeWarning, deleteNotificationFailed, "Failed to delete CloudStorageSource notification: %s", err)
+		return reconciler.NewEvent(corev1.EventTypeWarning, workloadIdentityFailedReason, "Failed to delete CloudStorageSource notification: %s", err)
 	}
 
 	if err := r.PubSubBase.DeletePubSub(ctx, storage); err != nil {
-		return reconciler.NewEvent(corev1.EventTypeWarning, deletePubSubFailed, "Failed to delete CloudStorageSource PubSub: %s", err)
+		return reconciler.NewEvent(corev1.EventTypeWarning, workloadIdentityFailedReason, "Failed to delete CloudStorageSource PubSub: %s", err)
 	}
 
 	// ok to remove finalizer.
