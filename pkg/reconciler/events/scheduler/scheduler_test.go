/*
Copyright 2019 Google LLC

Licensed under the Apache License, Veroute.on 2.0 (the "License");
you may not use this file except in compliance with the License.
You may obtain a copy of the License at

    http://www.apache.org/licenses/LICENSE-2.0

Unless required by applicable law or agreed to in writing, software
distributed under the License is distributed on an "AS IS" BASIS,
WITHOUT WARRANTIES OR CONDITIONS OF ANY KIND, either express or implied.
See the License for the specific language governing permissions and
limitations under the License.
*/

package scheduler

import (
	"context"
	"errors"
	"fmt"
	"testing"

	corev1 "k8s.io/api/core/v1"
	metav1 "k8s.io/apimachinery/pkg/apis/meta/v1"
	"k8s.io/apimachinery/pkg/apis/meta/v1/unstructured"
	"k8s.io/apimachinery/pkg/runtime"
	"k8s.io/apimachinery/pkg/runtime/schema"
	"k8s.io/client-go/kubernetes/scheme"
	clientgotesting "k8s.io/client-go/testing"

	"knative.dev/pkg/apis"
	"knative.dev/pkg/configmap"
	"knative.dev/pkg/controller"
	logtesting "knative.dev/pkg/logging/testing"

	schedulerv1alpha1 "github.com/google/knative-gcp/pkg/apis/events/v1alpha1"
	pubsubv1alpha1 "github.com/google/knative-gcp/pkg/apis/pubsub/v1alpha1"
	"github.com/google/knative-gcp/pkg/client/injection/reconciler/events/v1alpha1/cloudschedulersource"
	gscheduler "github.com/google/knative-gcp/pkg/gclient/scheduler/testing"
	"github.com/google/knative-gcp/pkg/reconciler/pubsub"
	. "github.com/google/knative-gcp/pkg/reconciler/testing"
	"google.golang.org/grpc/codes"
	gstatus "google.golang.org/grpc/status"
	. "knative.dev/pkg/reconciler/testing"
)

const (
	schedulerName = "my-test-scheduler"
	schedulerUID  = "test-scheduler-uid"
	sinkName      = "sink"

	testNS              = "testnamespace"
	testImage           = "scheduler-ops-image"
	testProject         = "test-project-id"
	testTopicID         = "scheduler-" + schedulerUID
	testTopicURI        = "http://" + schedulerName + "-topic." + testNS + ".svc.cluster.local"
	location            = "us-central1"
	parentName          = "projects/" + testProject + "/locations/" + location
	jobName             = parentName + "/jobs/cre-scheduler-" + schedulerUID
	testData            = "mytestdata"
	onceAMinuteSchedule = "* * * * *"

	// Message for when the topic and pullsubscription with the above variables are not ready.
	failedToReconcileTopicMsg            = `Topic has not yet been reconciled`
	failedToReconcilePullSubscriptionMsg = `PullSubscription has not yet been reconciled`
	failedToReconcileJobMsg              = `Failed to reconcile CloudSchedulerSource job`
	failedToDeleteJobMsg                 = `Failed to delete CloudSchedulerSource job`
)

var (
	trueVal = true

	sinkDNS = sinkName + ".mynamespace.svc.cluster.local"
	sinkURI = "http://" + sinkDNS + "/"

	sinkGVK = metav1.GroupVersionKind{
		Group:   "testing.cloud.google.com",
		Version: "v1alpha1",
		Kind:    "Sink",
	}

	secret = corev1.SecretKeySelector{
		LocalObjectReference: corev1.LocalObjectReference{
			Name: "google-cloud-key",
		},
		Key: "key.json",
	}
)

func init() {
	// Add types to scheme
	_ = schedulerv1alpha1.AddToScheme(scheme.Scheme)
}

// Returns an ownerref for the test CloudSchedulerSource object
func ownerRef() metav1.OwnerReference {
	return metav1.OwnerReference{
		APIVersion:         "events.cloud.google.com/v1alpha1",
		Kind:               "CloudSchedulerSource",
		Name:               "my-test-scheduler",
		UID:                schedulerUID,
		Controller:         &trueVal,
		BlockOwnerDeletion: &trueVal,
	}
}

func patchFinalizers(namespace, name string, add bool) clientgotesting.PatchActionImpl {
	action := clientgotesting.PatchActionImpl{}
	action.Name = name
	action.Namespace = namespace
	var fname string
	if add {
		fname = fmt.Sprintf("%q", resourceGroup)
	}
	patch := `{"metadata":{"finalizers":[` + fname + `],"resourceVersion":""}}`
	action.Patch = []byte(patch)
	return action
}

func newSink() *unstructured.Unstructured {
	return &unstructured.Unstructured{
		Object: map[string]interface{}{
			"apiVersion": "testing.cloud.google.com/v1alpha1",
			"kind":       "Sink",
			"metadata": map[string]interface{}{
				"namespace": testNS,
				"name":      sinkName,
			},
			"status": map[string]interface{}{
				"address": map[string]interface{}{
					"hostname": sinkDNS,
				},
			},
		},
	}
}

// turn string into URL or terminate with t.Fatalf
func sinkURL(t *testing.T, url string) *apis.URL {
	u, err := apis.ParseURL(url)
	if err != nil {
		t.Fatalf("Failed to parse url %q", url)
	}
	return u
}

func TestAllCases(t *testing.T) {
	schedulerSinkURL := sinkURL(t, sinkURI)

	table := TableTest{{
		Name: "bad workqueue key",
		// Make sure Reconcile handles bad keys.
		Key: "too/many/parts",
	}, {
		Name: "key not found",
		// Make sure Reconcile handles good keys that don't exist.
		Key: "foo/not-found",
	}, {
		Name: "topic created, not ready",
		Objects: []runtime.Object{
			NewCloudSchedulerSource(schedulerName, testNS,
				WithCloudSchedulerSourceSink(sinkGVK, sinkName),
				WithCloudSchedulerSourceLocation(location),
				WithCloudSchedulerSourceData(testData),
				WithCloudSchedulerSourceSchedule(onceAMinuteSchedule),
			),
			newSink(),
		},
		Key: testNS + "/" + schedulerName,
		WantStatusUpdates: []clientgotesting.UpdateActionImpl{{
			Object: NewCloudSchedulerSource(schedulerName, testNS,
				WithCloudSchedulerSourceSink(sinkGVK, sinkName),
				WithCloudSchedulerSourceLocation(location),
				WithCloudSchedulerSourceData(testData),
				WithCloudSchedulerSourceSchedule(onceAMinuteSchedule),
				WithInitCloudSchedulerSourceConditions,
				WithCloudSchedulerSourceTopicUnknown("TopicNotConfigured", failedToReconcileTopicMsg),
			),
		}},
		WantCreates: []runtime.Object{
			NewTopic(schedulerName, testNS,
				WithTopicSpec(pubsubv1alpha1.TopicSpec{
					Topic:             testTopicID,
					PropagationPolicy: "CreateDelete",
				}),
				WithTopicLabels(map[string]string{
					"receive-adapter":                     receiveAdapterName,
					"events.cloud.google.com/source-name": schedulerName,
				}),
				WithTopicOwnerReferences([]metav1.OwnerReference{ownerRef()}),
			),
		},
		WantPatches: []clientgotesting.PatchActionImpl{
			patchFinalizers(testNS, schedulerName, true),
		},
		WantEvents: []string{
			Eventf(corev1.EventTypeNormal, "FinalizerUpdate", "Updated %q finalizers", schedulerName),
			Eventf(corev1.EventTypeWarning, reconciledPubSubFailedReason, "Reconcile PubSub failed with: Topic %q has not yet been reconciled", schedulerName),
		},
	}, {
		Name: "topic exists, topic has not yet been reconciled",
		Objects: []runtime.Object{
			NewCloudSchedulerSource(schedulerName, testNS,
				WithCloudSchedulerSourceSink(sinkGVK, sinkName),
				WithCloudSchedulerSourceLocation(location),
				WithCloudSchedulerSourceData(testData),
				WithCloudSchedulerSourceSchedule(onceAMinuteSchedule),
			),
			NewTopic(schedulerName, testNS,
				WithTopicTopicID(testTopicID),
			),
			newSink(),
		},
		Key: testNS + "/" + schedulerName,
		WantStatusUpdates: []clientgotesting.UpdateActionImpl{{
			Object: NewCloudSchedulerSource(schedulerName, testNS,
				WithCloudSchedulerSourceSink(sinkGVK, sinkName),
				WithCloudSchedulerSourceLocation(location),
				WithCloudSchedulerSourceData(testData),
				WithCloudSchedulerSourceSchedule(onceAMinuteSchedule),
				WithInitCloudSchedulerSourceConditions,
			),
		}},
		WantPatches: []clientgotesting.PatchActionImpl{
			patchFinalizers(testNS, schedulerName, true),
		},
		WantEvents: []string{
			Eventf(corev1.EventTypeNormal, "FinalizerUpdate", "Updated %q finalizers", schedulerName),
			Eventf(corev1.EventTypeWarning, reconciledPubSubFailedReason, "Reconcile PubSub failed with: the status of Topic %q is Unknown", schedulerName),
		},
	}, {
		Name: "topic exists and is ready, no projectid",
		Objects: []runtime.Object{
			NewCloudSchedulerSource(schedulerName, testNS,
				WithCloudSchedulerSourceSink(sinkGVK, sinkName),
				WithCloudSchedulerSourceLocation(location),
				WithCloudSchedulerSourceData(testData),
				WithCloudSchedulerSourceSchedule(onceAMinuteSchedule),
			),
			NewTopic(schedulerName, testNS,
				WithTopicReady(testTopicID),
				WithTopicAddress(testTopicURI),
			),
			newSink(),
		},
		Key: testNS + "/" + schedulerName,
		WantStatusUpdates: []clientgotesting.UpdateActionImpl{{
			Object: NewCloudSchedulerSource(schedulerName, testNS,
				WithCloudSchedulerSourceSink(sinkGVK, sinkName),
				WithCloudSchedulerSourceLocation(location),
				WithCloudSchedulerSourceData(testData),
				WithCloudSchedulerSourceSchedule(onceAMinuteSchedule),
				WithInitCloudSchedulerSourceConditions,
				WithCloudSchedulerSourceTopicFailed("TopicNotReady", `Topic "my-test-scheduler" did not expose projectid`),
			),
		}},
		WantPatches: []clientgotesting.PatchActionImpl{
			patchFinalizers(testNS, schedulerName, true),
		},
		WantEvents: []string{
			Eventf(corev1.EventTypeNormal, "FinalizerUpdate", "Updated %q finalizers", schedulerName),
			Eventf(corev1.EventTypeWarning, reconciledPubSubFailedReason, "Reconcile PubSub failed with: Topic %q did not expose projectid", schedulerName),
		},
	}, {
		Name: "topic exists and is ready, no topicid",
		Objects: []runtime.Object{
			NewCloudSchedulerSource(schedulerName, testNS,
				WithCloudSchedulerSourceSink(sinkGVK, sinkName),
				WithCloudSchedulerSourceLocation(location),
				WithCloudSchedulerSourceData(testData),
				WithCloudSchedulerSourceSchedule(onceAMinuteSchedule),
			),
			NewTopic(schedulerName, testNS,
				WithTopicReady(""),
				WithTopicProjectID(testProject),
				WithTopicAddress(testTopicURI),
			),
			newSink(),
		},
		Key: testNS + "/" + schedulerName,
		WantStatusUpdates: []clientgotesting.UpdateActionImpl{{
			Object: NewCloudSchedulerSource(schedulerName, testNS,
				WithCloudSchedulerSourceSink(sinkGVK, sinkName),
				WithCloudSchedulerSourceLocation(location),
				WithCloudSchedulerSourceData(testData),
				WithCloudSchedulerSourceSchedule(onceAMinuteSchedule),
				WithInitCloudSchedulerSourceConditions,
				WithCloudSchedulerSourceTopicFailed("TopicNotReady", `Topic "my-test-scheduler" did not expose topicid`),
			),
		}},
		WantPatches: []clientgotesting.PatchActionImpl{
			patchFinalizers(testNS, schedulerName, true),
		},
		WantEvents: []string{
			Eventf(corev1.EventTypeNormal, "FinalizerUpdate", "Updated %q finalizers", schedulerName),
			Eventf(corev1.EventTypeWarning, reconciledPubSubFailedReason, "Reconcile PubSub failed with: Topic %q did not expose topicid", schedulerName),
		},
	}, {
		Name: "topic exists and is ready, unexpected topicid",
		Objects: []runtime.Object{
			NewCloudSchedulerSource(schedulerName, testNS,
				WithCloudSchedulerSourceSink(sinkGVK, sinkName),
				WithCloudSchedulerSourceLocation(location),
				WithCloudSchedulerSourceData(testData),
				WithCloudSchedulerSourceSchedule(onceAMinuteSchedule),
			),
			NewTopic(schedulerName, testNS,
				WithTopicReady("garbaaaaage"),
				WithTopicProjectID(testProject),
				WithTopicAddress(testTopicURI),
			),
			newSink(),
		},
		Key: testNS + "/" + schedulerName,
		WantStatusUpdates: []clientgotesting.UpdateActionImpl{{
			Object: NewCloudSchedulerSource(schedulerName, testNS,
				WithCloudSchedulerSourceSink(sinkGVK, sinkName),
				WithCloudSchedulerSourceLocation(location),
				WithCloudSchedulerSourceData(testData),
				WithCloudSchedulerSourceSchedule(onceAMinuteSchedule),
				WithInitCloudSchedulerSourceConditions,
				WithCloudSchedulerSourceTopicFailed("TopicNotReady", `Topic "my-test-scheduler" mismatch: expected "scheduler-test-scheduler-uid" got "garbaaaaage"`),
			),
		}},
		WantPatches: []clientgotesting.PatchActionImpl{
			patchFinalizers(testNS, schedulerName, true),
		},
		WantEvents: []string{
			Eventf(corev1.EventTypeNormal, "FinalizerUpdate", "Updated %q finalizers", schedulerName),
			Eventf(corev1.EventTypeWarning, reconciledPubSubFailedReason, `Reconcile PubSub failed with: Topic %q mismatch: expected "scheduler-test-scheduler-uid" got "garbaaaaage"`, schedulerName),
		},
	}, {
		Name: "topic exists and the status topic is false",
		Objects: []runtime.Object{
			NewCloudSchedulerSource(schedulerName, testNS,
				WithCloudSchedulerSourceSink(sinkGVK, sinkName),
				WithCloudSchedulerSourceLocation(location),
				WithCloudSchedulerSourceData(testData),
				WithCloudSchedulerSourceSchedule(onceAMinuteSchedule),
			),
			NewTopic(schedulerName, testNS,
				WithTopicFailed(),
				WithTopicProjectID(testProject),
			),
			newSink(),
		},
		Key: testNS + "/" + schedulerName,
		WantStatusUpdates: []clientgotesting.UpdateActionImpl{{
			Object: NewCloudSchedulerSource(schedulerName, testNS,
				WithCloudSchedulerSourceSink(sinkGVK, sinkName),
				WithCloudSchedulerSourceLocation(location),
				WithCloudSchedulerSourceData(testData),
				WithCloudSchedulerSourceSchedule(onceAMinuteSchedule),
				WithInitCloudSchedulerSourceConditions,
				WithCloudSchedulerSourceTopicFailed("PublisherStatus", "Publisher has no Ready type status"),
			),
		}},
		WantPatches: []clientgotesting.PatchActionImpl{
			patchFinalizers(testNS, schedulerName, true),
		},
		WantEvents: []string{
			Eventf(corev1.EventTypeNormal, "FinalizerUpdate", "Updated %q finalizers", schedulerName),
			Eventf(corev1.EventTypeWarning, reconciledPubSubFailedReason, "Reconcile PubSub failed with: the status of Topic %q is False", schedulerName),
		},
	}, {
		Name: "topic exists and the status topic is unknown",
		Objects: []runtime.Object{
			NewCloudSchedulerSource(schedulerName, testNS,
				WithCloudSchedulerSourceSink(sinkGVK, sinkName),
				WithCloudSchedulerSourceLocation(location),
				WithCloudSchedulerSourceData(testData),
				WithCloudSchedulerSourceSchedule(onceAMinuteSchedule),
			),
			NewTopic(schedulerName, testNS,
				WithTopicUnknown(),
				WithTopicProjectID(testProject),
			),
			newSink(),
		},
		Key: testNS + "/" + schedulerName,
		WantStatusUpdates: []clientgotesting.UpdateActionImpl{{
			Object: NewCloudSchedulerSource(schedulerName, testNS,
				WithCloudSchedulerSourceSink(sinkGVK, sinkName),
				WithCloudSchedulerSourceLocation(location),
				WithCloudSchedulerSourceData(testData),
				WithCloudSchedulerSourceSchedule(onceAMinuteSchedule),
				WithInitCloudSchedulerSourceConditions,
				WithCloudSchedulerSourceTopicUnknown("", ""),
			),
		}},
		WantPatches: []clientgotesting.PatchActionImpl{
			patchFinalizers(testNS, schedulerName, true),
		},
		WantEvents: []string{
			Eventf(corev1.EventTypeNormal, "FinalizerUpdate", "Updated %q finalizers", schedulerName),
			Eventf(corev1.EventTypeWarning, reconciledPubSubFailedReason, "Reconcile PubSub failed with: the status of Topic %q is Unknown", schedulerName),
		},
	},
		{
			Name: "topic exists and is ready, pullsubscription created",
			Objects: []runtime.Object{
				NewCloudSchedulerSource(schedulerName, testNS,
					WithCloudSchedulerSourceSink(sinkGVK, sinkName),
					WithCloudSchedulerSourceLocation(location),
					WithCloudSchedulerSourceData(testData),
					WithCloudSchedulerSourceSchedule(onceAMinuteSchedule),
				),
				NewTopic(schedulerName, testNS,
					WithTopicReady(testTopicID),
					WithTopicAddress(testTopicURI),
					WithTopicProjectID(testProject),
				),
				newSink(),
			},
			Key: testNS + "/" + schedulerName,
			WantStatusUpdates: []clientgotesting.UpdateActionImpl{{
				Object: NewCloudSchedulerSource(schedulerName, testNS,
					WithCloudSchedulerSourceSink(sinkGVK, sinkName),
					WithCloudSchedulerSourceLocation(location),
					WithCloudSchedulerSourceData(testData),
					WithCloudSchedulerSourceSchedule(onceAMinuteSchedule),
					WithInitCloudSchedulerSourceConditions,
					WithCloudSchedulerSourceTopicReady(testTopicID, testProject),
					WithCloudSchedulerSourcePullSubscriptionUnknown("PullSubscriptionNotConfigured", failedToReconcilePullSubscriptionMsg),
				),
			}},
			WantCreates: []runtime.Object{
				NewPullSubscriptionWithNoDefaults(schedulerName, testNS,
					WithPullSubscriptionSpecWithNoDefaults(pubsubv1alpha1.PullSubscriptionSpec{
						Topic:  testTopicID,
						Secret: &secret,
					}),
					WithPullSubscriptionSink(sinkGVK, sinkName),
					WithPullSubscriptionLabels(map[string]string{
						"receive-adapter":                     receiveAdapterName,
						"events.cloud.google.com/source-name": schedulerName}),
					WithPullSubscriptionAnnotations(map[string]string{
						"metrics-resource-group": resourceGroup,
					}),
					WithPullSubscriptionOwnerReferences([]metav1.OwnerReference{ownerRef()}),
				),
			},
			WantPatches: []clientgotesting.PatchActionImpl{
				patchFinalizers(testNS, schedulerName, true),
			},
			WantEvents: []string{
				Eventf(corev1.EventTypeNormal, "FinalizerUpdate", "Updated %q finalizers", schedulerName),
				Eventf(corev1.EventTypeWarning, reconciledPubSubFailedReason, "Reconcile PubSub failed with: PullSubscription %q has not yet been reconciled", schedulerName),
			},
		}, {
			Name: "topic exists and ready, pullsubscription exists but has not yet been reconciled",
			Objects: []runtime.Object{
				NewCloudSchedulerSource(schedulerName, testNS,
					WithCloudSchedulerSourceSink(sinkGVK, sinkName),
					WithCloudSchedulerSourceLocation(location),
					WithCloudSchedulerSourceData(testData),
					WithCloudSchedulerSourceSchedule(onceAMinuteSchedule),
				),
				NewTopic(schedulerName, testNS,
					WithTopicReady(testTopicID),
					WithTopicAddress(testTopicURI),
					WithTopicProjectID(testProject),
				),
				NewPullSubscriptionWithNoDefaults(schedulerName, testNS),
				newSink(),
			},
			Key: testNS + "/" + schedulerName,
			WantStatusUpdates: []clientgotesting.UpdateActionImpl{{
				Object: NewCloudSchedulerSource(schedulerName, testNS,
					WithCloudSchedulerSourceSink(sinkGVK, sinkName),
					WithCloudSchedulerSourceLocation(location),
					WithCloudSchedulerSourceData(testData),
					WithCloudSchedulerSourceSchedule(onceAMinuteSchedule),
					WithInitCloudSchedulerSourceConditions,
					WithCloudSchedulerSourceTopicReady(testTopicID, testProject),
					WithCloudSchedulerSourcePullSubscriptionUnknown("PullSubscriptionNotConfigured", failedToReconcilePullSubscriptionMsg),
				),
			}},
			WantPatches: []clientgotesting.PatchActionImpl{
				patchFinalizers(testNS, schedulerName, true),
			},
			WantEvents: []string{
				Eventf(corev1.EventTypeNormal, "FinalizerUpdate", "Updated %q finalizers", schedulerName),
				Eventf(corev1.EventTypeWarning, reconciledPubSubFailedReason, "Reconcile PubSub failed with: PullSubscription %q has not yet been reconciled", schedulerName),
			},
		}, {
			Name: "topic exists and ready, pullsubscription exists and the status of pullsubscription is false",
			Objects: []runtime.Object{
				NewCloudSchedulerSource(schedulerName, testNS,
					WithCloudSchedulerSourceSink(sinkGVK, sinkName),
					WithCloudSchedulerSourceLocation(location),
					WithCloudSchedulerSourceData(testData),
					WithCloudSchedulerSourceSchedule(onceAMinuteSchedule),
				),
				NewTopic(schedulerName, testNS,
					WithTopicReady(testTopicID),
					WithTopicAddress(testTopicURI),
					WithTopicProjectID(testProject),
				),
				NewPullSubscriptionWithNoDefaults(schedulerName, testNS, WithPullSubscriptionFailed()),
				newSink(),
			},
			Key: testNS + "/" + schedulerName,
			WantStatusUpdates: []clientgotesting.UpdateActionImpl{{
				Object: NewCloudSchedulerSource(schedulerName, testNS,
					WithCloudSchedulerSourceSink(sinkGVK, sinkName),
					WithCloudSchedulerSourceLocation(location),
					WithCloudSchedulerSourceData(testData),
					WithCloudSchedulerSourceSchedule(onceAMinuteSchedule),
					WithInitCloudSchedulerSourceConditions,
					WithCloudSchedulerSourceTopicReady(testTopicID, testProject),
					WithCloudSchedulerSourcePullSubscriptionFailed("InvalidSink", `failed to get ref &ObjectReference{Kind:Sink,Namespace:testnamespace,Name:sink,UID:,APIVersion:testing.cloud.google.com/v1alpha1,ResourceVersion:,FieldPath:,}: sinks.testing.cloud.google.com "sink" not found`),
				),
			}},
			WantPatches: []clientgotesting.PatchActionImpl{
				patchFinalizers(testNS, schedulerName, true),
			},
			WantEvents: []string{
				Eventf(corev1.EventTypeNormal, "FinalizerUpdate", "Updated %q finalizers", schedulerName),
				Eventf(corev1.EventTypeWarning, reconciledPubSubFailedReason, "Reconcile PubSub failed with: the status of PullSubscription %q is False", schedulerName),
			},
		}, {
			Name: "topic exists and ready, pullsubscription exists and the status of pullsubscription is unknown",
			Objects: []runtime.Object{
				NewCloudSchedulerSource(schedulerName, testNS,
					WithCloudSchedulerSourceSink(sinkGVK, sinkName),
					WithCloudSchedulerSourceLocation(location),
					WithCloudSchedulerSourceData(testData),
					WithCloudSchedulerSourceSchedule(onceAMinuteSchedule),
				),
				NewTopic(schedulerName, testNS,
					WithTopicReady(testTopicID),
					WithTopicAddress(testTopicURI),
					WithTopicProjectID(testProject),
				),
				NewPullSubscriptionWithNoDefaults(schedulerName, testNS, WithPullSubscriptionUnknown()),
				newSink(),
			},
			Key: testNS + "/" + schedulerName,
			WantStatusUpdates: []clientgotesting.UpdateActionImpl{{
				Object: NewCloudSchedulerSource(schedulerName, testNS,
					WithCloudSchedulerSourceSink(sinkGVK, sinkName),
					WithCloudSchedulerSourceLocation(location),
					WithCloudSchedulerSourceData(testData),
					WithCloudSchedulerSourceSchedule(onceAMinuteSchedule),
					WithInitCloudSchedulerSourceConditions,
					WithCloudSchedulerSourceTopicReady(testTopicID, testProject),
					WithCloudSchedulerSourcePullSubscriptionUnknown("", ""),
				),
			}},
			WantPatches: []clientgotesting.PatchActionImpl{
				patchFinalizers(testNS, schedulerName, true),
			},
			WantEvents: []string{
				Eventf(corev1.EventTypeNormal, "FinalizerUpdate", "Updated %q finalizers", schedulerName),
				Eventf(corev1.EventTypeWarning, reconciledPubSubFailedReason, "Reconcile PubSub failed with: the status of PullSubscription %q is Unknown", schedulerName),
			},
		}, {
			Name: "topic and pullsubscription exist and ready, create client fails",
			Objects: []runtime.Object{
				NewCloudSchedulerSource(schedulerName, testNS,
					WithCloudSchedulerSourceProject(testProject),
					WithCloudSchedulerSourceSink(sinkGVK, sinkName),
					WithCloudSchedulerSourceLocation(location),
					WithCloudSchedulerSourceData(testData),
					WithCloudSchedulerSourceSchedule(onceAMinuteSchedule),
				),
				NewTopic(schedulerName, testNS,
					WithTopicReady(testTopicID),
					WithTopicAddress(testTopicURI),
					WithTopicProjectID(testProject),
				),
				NewPullSubscriptionWithNoDefaults(schedulerName, testNS,
					WithPullSubscriptionReady(sinkURI),
				),
				newSink(),
			},
			OtherTestData: map[string]interface{}{
				"scheduler": gscheduler.TestClientData{
					CreateClientErr: errors.New("create-client-induced-error"),
				},
			},
			Key: testNS + "/" + schedulerName,
			WantStatusUpdates: []clientgotesting.UpdateActionImpl{{
				Object: NewCloudSchedulerSource(schedulerName, testNS,
					WithCloudSchedulerSourceProject(testProject),
					WithCloudSchedulerSourceSink(sinkGVK, sinkName),
					WithCloudSchedulerSourceLocation(location),
					WithCloudSchedulerSourceData(testData),
					WithCloudSchedulerSourceSchedule(onceAMinuteSchedule),
					WithInitCloudSchedulerSourceConditions,
					WithCloudSchedulerSourceTopicReady(testTopicID, testProject),
					WithCloudSchedulerSourcePullSubscriptionReady(),
					WithCloudSchedulerSourceJobNotReady(reconciledFailedReason, fmt.Sprintf("%s: %s", failedToReconcileJobMsg, "create-client-induced-error")),
					WithCloudSchedulerSourceSinkURI(schedulerSinkURL)),
			}},
			WantPatches: []clientgotesting.PatchActionImpl{
				patchFinalizers(testNS, schedulerName, true),
			},
			WantEvents: []string{
				Eventf(corev1.EventTypeNormal, "FinalizerUpdate", "Updated %q finalizers", schedulerName),
				Eventf(corev1.EventTypeWarning, reconciledFailedReason, "Reconcile Job failed with: create-client-induced-error"),
			},
		}, {
			Name: "topic and pullsubscription exist and ready, get job fails with non-grpc",
			Objects: []runtime.Object{
				NewCloudSchedulerSource(schedulerName, testNS,
					WithCloudSchedulerSourceProject(testProject),
					WithCloudSchedulerSourceSink(sinkGVK, sinkName),
					WithCloudSchedulerSourceLocation(location),
					WithCloudSchedulerSourceData(testData),
					WithCloudSchedulerSourceSchedule(onceAMinuteSchedule),
				),
				NewTopic(schedulerName, testNS,
					WithTopicReady(testTopicID),
					WithTopicAddress(testTopicURI),
					WithTopicProjectID(testProject),
				),
				NewPullSubscriptionWithNoDefaults(schedulerName, testNS,
					WithPullSubscriptionReady(sinkURI),
				),
				newSink(),
			},
			OtherTestData: map[string]interface{}{
				"scheduler": gscheduler.TestClientData{
					GetJobErr: errors.New("get-job-induced-error"),
				},
			},
			Key: testNS + "/" + schedulerName,
			WantStatusUpdates: []clientgotesting.UpdateActionImpl{{
				Object: NewCloudSchedulerSource(schedulerName, testNS,
					WithCloudSchedulerSourceProject(testProject),
					WithCloudSchedulerSourceSink(sinkGVK, sinkName),
					WithCloudSchedulerSourceLocation(location),
					WithCloudSchedulerSourceData(testData),
					WithCloudSchedulerSourceSchedule(onceAMinuteSchedule),
					WithInitCloudSchedulerSourceConditions,
					WithCloudSchedulerSourceTopicReady(testTopicID, testProject),
					WithCloudSchedulerSourcePullSubscriptionReady(),
					WithCloudSchedulerSourceJobNotReady(reconciledFailedReason, fmt.Sprintf("%s: %s", failedToReconcileJobMsg, "get-job-induced-error")),
					WithCloudSchedulerSourceSinkURI(schedulerSinkURL)),
			}},
			WantPatches: []clientgotesting.PatchActionImpl{
				patchFinalizers(testNS, schedulerName, true),
			},
			WantEvents: []string{
				Eventf(corev1.EventTypeNormal, "FinalizerUpdate", "Updated %q finalizers", schedulerName),
				Eventf(corev1.EventTypeWarning, reconciledFailedReason, "Reconcile Job failed with: get-job-induced-error"),
			},
		}, {
			Name: "topic and pullsubscription exist and ready, get job fails with grpc unknown error",
			Objects: []runtime.Object{
				NewCloudSchedulerSource(schedulerName, testNS,
					WithCloudSchedulerSourceProject(testProject),
					WithCloudSchedulerSourceSink(sinkGVK, sinkName),
					WithCloudSchedulerSourceLocation(location),
					WithCloudSchedulerSourceData(testData),
					WithCloudSchedulerSourceSchedule(onceAMinuteSchedule),
				),
				NewTopic(schedulerName, testNS,
					WithTopicReady(testTopicID),
					WithTopicAddress(testTopicURI),
					WithTopicProjectID(testProject),
				),
				NewPullSubscriptionWithNoDefaults(schedulerName, testNS,
					WithPullSubscriptionReady(sinkURI),
				),
				newSink(),
			},
			OtherTestData: map[string]interface{}{
				"scheduler": gscheduler.TestClientData{
					GetJobErr: gstatus.Error(codes.Unknown, "get-job-induced-error"),
				},
			},
			Key: testNS + "/" + schedulerName,
			WantStatusUpdates: []clientgotesting.UpdateActionImpl{{
				Object: NewCloudSchedulerSource(schedulerName, testNS,
					WithCloudSchedulerSourceProject(testProject),
					WithCloudSchedulerSourceSink(sinkGVK, sinkName),
					WithCloudSchedulerSourceLocation(location),
					WithCloudSchedulerSourceData(testData),
					WithCloudSchedulerSourceSchedule(onceAMinuteSchedule),
					WithInitCloudSchedulerSourceConditions,
					WithCloudSchedulerSourceTopicReady(testTopicID, testProject),
					WithCloudSchedulerSourcePullSubscriptionReady(),
					WithCloudSchedulerSourceJobNotReady(reconciledFailedReason, fmt.Sprintf("%s: rpc error: code = %s desc = %s", failedToReconcileJobMsg, codes.Unknown, "get-job-induced-error")),
					WithCloudSchedulerSourceSinkURI(schedulerSinkURL)),
			}},
			WantPatches: []clientgotesting.PatchActionImpl{
				patchFinalizers(testNS, schedulerName, true),
			},
			WantEvents: []string{
				Eventf(corev1.EventTypeNormal, "FinalizerUpdate", "Updated %q finalizers", schedulerName),
				Eventf(corev1.EventTypeWarning, reconciledFailedReason, fmt.Sprintf("Reconcile Job failed with: rpc error: code = %s desc = %s", codes.Unknown, "get-job-induced-error")),
			},
		}, {
			Name: "topic and pullsubscription exist and ready, get job fails with grpc not found error, create job fails",
			Objects: []runtime.Object{
				NewCloudSchedulerSource(schedulerName, testNS,
					WithCloudSchedulerSourceProject(testProject),
					WithCloudSchedulerSourceSink(sinkGVK, sinkName),
					WithCloudSchedulerSourceLocation(location),
					WithCloudSchedulerSourceData(testData),
					WithCloudSchedulerSourceSchedule(onceAMinuteSchedule),
				),
				NewTopic(schedulerName, testNS,
					WithTopicReady(testTopicID),
					WithTopicAddress(testTopicURI),
					WithTopicProjectID(testProject),
				),
				NewPullSubscriptionWithNoDefaults(schedulerName, testNS,
					WithPullSubscriptionReady(sinkURI),
				),
				newSink(),
			},
			OtherTestData: map[string]interface{}{
				"scheduler": gscheduler.TestClientData{
					GetJobErr:    gstatus.Error(codes.NotFound, "get-job-induced-error"),
					CreateJobErr: errors.New("create-job-induced-error"),
				},
			},
			Key: testNS + "/" + schedulerName,
			WantStatusUpdates: []clientgotesting.UpdateActionImpl{{
				Object: NewCloudSchedulerSource(schedulerName, testNS,
					WithCloudSchedulerSourceProject(testProject),
					WithCloudSchedulerSourceSink(sinkGVK, sinkName),
					WithCloudSchedulerSourceLocation(location),
					WithCloudSchedulerSourceData(testData),
					WithCloudSchedulerSourceSchedule(onceAMinuteSchedule),
					WithInitCloudSchedulerSourceConditions,
					WithCloudSchedulerSourceTopicReady(testTopicID, testProject),
					WithCloudSchedulerSourcePullSubscriptionReady(),
					WithCloudSchedulerSourceJobNotReady(reconciledFailedReason, fmt.Sprintf("%s: %s", failedToReconcileJobMsg, "create-job-induced-error")),
					WithCloudSchedulerSourceSinkURI(schedulerSinkURL)),
			}},
			WantPatches: []clientgotesting.PatchActionImpl{
				patchFinalizers(testNS, schedulerName, true),
			},
			WantEvents: []string{
				Eventf(corev1.EventTypeNormal, "FinalizerUpdate", "Updated %q finalizers", schedulerName),
				Eventf(corev1.EventTypeWarning, reconciledFailedReason, "Reconcile Job failed with: create-job-induced-error"),
			},
		}, {
			Name: "topic and pullsubscription exist and ready, get job fails with grpc not found error, create job succeeds",
			Objects: []runtime.Object{
				NewCloudSchedulerSource(schedulerName, testNS,
					WithCloudSchedulerSourceProject(testProject),
					WithCloudSchedulerSourceSink(sinkGVK, sinkName),
					WithCloudSchedulerSourceLocation(location),
					WithCloudSchedulerSourceData(testData),
					WithCloudSchedulerSourceSchedule(onceAMinuteSchedule),
				),
				NewTopic(schedulerName, testNS,
					WithTopicReady(testTopicID),
					WithTopicAddress(testTopicURI),
					WithTopicProjectID(testProject),
				),
				NewPullSubscriptionWithNoDefaults(schedulerName, testNS,
					WithPullSubscriptionReady(sinkURI),
				),
				newSink(),
			},
			OtherTestData: map[string]interface{}{
				"scheduler": gscheduler.TestClientData{
					GetJobErr: gstatus.Error(codes.NotFound, "get-job-induced-error"),
				},
			},
			Key: testNS + "/" + schedulerName,
			WantStatusUpdates: []clientgotesting.UpdateActionImpl{{
				Object: NewCloudSchedulerSource(schedulerName, testNS,
					WithCloudSchedulerSourceProject(testProject),
					WithCloudSchedulerSourceSink(sinkGVK, sinkName),
					WithCloudSchedulerSourceLocation(location),
					WithCloudSchedulerSourceData(testData),
					WithCloudSchedulerSourceSchedule(onceAMinuteSchedule),
					WithInitCloudSchedulerSourceConditions,
					WithCloudSchedulerSourceTopicReady(testTopicID, testProject),
					WithCloudSchedulerSourcePullSubscriptionReady(),
					WithCloudSchedulerSourceJobReady(jobName),
					WithCloudSchedulerSourceSinkURI(schedulerSinkURL)),
			}},
			WantPatches: []clientgotesting.PatchActionImpl{
				patchFinalizers(testNS, schedulerName, true),
			},
			WantEvents: []string{
				Eventf(corev1.EventTypeNormal, "FinalizerUpdate", "Updated %q finalizers", schedulerName),
				Eventf(corev1.EventTypeNormal, reconciledSuccessReason, `CloudSchedulerSource reconciled: "%s/%s"`, testNS, schedulerName),
			},
		}, {
			Name: "topic and pullsubscription exist and ready, job exists",
			Objects: []runtime.Object{
				NewCloudSchedulerSource(schedulerName, testNS,
					WithCloudSchedulerSourceProject(testProject),
					WithCloudSchedulerSourceSink(sinkGVK, sinkName),
					WithCloudSchedulerSourceLocation(location),
					WithCloudSchedulerSourceData(testData),
					WithCloudSchedulerSourceSchedule(onceAMinuteSchedule),
				),
				NewTopic(schedulerName, testNS,
					WithTopicReady(testTopicID),
					WithTopicAddress(testTopicURI),
					WithTopicProjectID(testProject),
				),
				NewPullSubscriptionWithNoDefaults(schedulerName, testNS,
					WithPullSubscriptionReady(sinkURI),
				),
				newSink(),
			},
			Key: testNS + "/" + schedulerName,
			WantStatusUpdates: []clientgotesting.UpdateActionImpl{{
				Object: NewCloudSchedulerSource(schedulerName, testNS,
					WithCloudSchedulerSourceProject(testProject),
					WithCloudSchedulerSourceSink(sinkGVK, sinkName),
					WithCloudSchedulerSourceLocation(location),
					WithCloudSchedulerSourceData(testData),
					WithCloudSchedulerSourceSchedule(onceAMinuteSchedule),
					WithInitCloudSchedulerSourceConditions,
					WithCloudSchedulerSourceTopicReady(testTopicID, testProject),
					WithCloudSchedulerSourcePullSubscriptionReady(),
					WithCloudSchedulerSourceJobReady(jobName),
					WithCloudSchedulerSourceSinkURI(schedulerSinkURL)),
			}},
			WantPatches: []clientgotesting.PatchActionImpl{
				patchFinalizers(testNS, schedulerName, true),
			},
			WantEvents: []string{
				Eventf(corev1.EventTypeNormal, "FinalizerUpdate", "Updated %q finalizers", schedulerName),
				Eventf(corev1.EventTypeNormal, reconciledSuccessReason, `CloudSchedulerSource reconciled: "%s/%s"`, testNS, schedulerName),
			},
		}, {
			Name: "scheduler job fails to delete with no-grpc error",
			Objects: []runtime.Object{
				NewCloudSchedulerSource(schedulerName, testNS,
					WithCloudSchedulerSourceProject(testProject),
					WithCloudSchedulerSourceSink(sinkGVK, sinkName),
					WithCloudSchedulerSourceLocation(location),
					WithCloudSchedulerSourceData(testData),
					WithCloudSchedulerSourceSchedule(onceAMinuteSchedule),
					WithInitCloudSchedulerSourceConditions,
					WithCloudSchedulerSourceTopicReady(testTopicID, testProject),
					WithCloudSchedulerSourcePullSubscriptionReady(),
					WithCloudSchedulerSourceJobReady(jobName),
					WithCloudSchedulerSourceSinkURI(schedulerSinkURL),
					WithCloudSchedulerSourceDeletionTimestamp,
				),
				NewTopic(schedulerName, testNS,
					WithTopicReady(testTopicID),
					WithTopicAddress(testTopicURI),
					WithTopicProjectID(testProject),
				),
				NewPullSubscriptionWithNoDefaults(schedulerName, testNS,
					WithPullSubscriptionReady(sinkURI),
				),
				newSink(),
			},
			Key:               testNS + "/" + schedulerName,
			WantStatusUpdates: nil,
			OtherTestData: map[string]interface{}{
				"scheduler": gscheduler.TestClientData{
					DeleteJobErr: errors.New("delete-job-induced-error"),
				},
			},
			WantEvents: []string{
				Eventf(corev1.EventTypeWarning, deleteJobFailed, "Failed to delete CloudSchedulerSource job: delete-job-induced-error"),
			},
		}, {
			Name: "scheduler job fails to delete with Unknown grpc error",
			Objects: []runtime.Object{
				NewCloudSchedulerSource(schedulerName, testNS,
					WithCloudSchedulerSourceProject(testProject),
					WithCloudSchedulerSourceSink(sinkGVK, sinkName),
					WithCloudSchedulerSourceLocation(location),
					WithCloudSchedulerSourceData(testData),
					WithCloudSchedulerSourceSchedule(onceAMinuteSchedule),
					WithInitCloudSchedulerSourceConditions,
					WithCloudSchedulerSourceTopicReady(testTopicID, testProject),
					WithCloudSchedulerSourcePullSubscriptionReady(),
					WithCloudSchedulerSourceJobReady(jobName),
					WithCloudSchedulerSourceSinkURI(schedulerSinkURL),
					WithCloudSchedulerSourceDeletionTimestamp,
				),
				NewTopic(schedulerName, testNS,
					WithTopicReady(testTopicID),
					WithTopicAddress(testTopicURI),
					WithTopicProjectID(testProject),
				),
				NewPullSubscriptionWithNoDefaults(schedulerName, testNS,
					WithPullSubscriptionReady(sinkURI),
				),
				newSink(),
			},
			Key:               testNS + "/" + schedulerName,
			WantStatusUpdates: nil,
			OtherTestData: map[string]interface{}{
				"scheduler": gscheduler.TestClientData{
					DeleteJobErr: gstatus.Error(codes.Unknown, "delete-job-induced-error"),
				},
			},
			WantEvents: []string{
				Eventf(corev1.EventTypeWarning, deleteJobFailed, fmt.Sprintf("Failed to delete CloudSchedulerSource job: rpc error: code = %s desc = %s", codes.Unknown, "delete-job-induced-error")),
			},
		}, {
			Name: "scheduler successfully deleted with NotFound grpc error",
			Objects: []runtime.Object{
				NewCloudSchedulerSource(schedulerName, testNS,
					WithCloudSchedulerSourceProject(testProject),
					WithCloudSchedulerSourceSink(sinkGVK, sinkName),
					WithCloudSchedulerSourceLocation(location),
					WithCloudSchedulerSourceData(testData),
					WithCloudSchedulerSourceSchedule(onceAMinuteSchedule),
					WithInitCloudSchedulerSourceConditions,
					WithCloudSchedulerSourceTopicReady(testTopicID, testProject),
					WithCloudSchedulerSourcePullSubscriptionReady(),
					WithCloudSchedulerSourceJobReady(jobName),
					WithCloudSchedulerSourceSinkURI(schedulerSinkURL),
					WithCloudSchedulerSourceDeletionTimestamp,
				),
				NewTopic(schedulerName, testNS,
					WithTopicReady(testTopicID),
					WithTopicAddress(testTopicURI),
					WithTopicProjectID(testProject),
				),
				NewPullSubscriptionWithNoDefaults(schedulerName, testNS,
					WithPullSubscriptionReady(sinkURI),
				),
				newSink(),
			},
			Key: testNS + "/" + schedulerName,
			WantStatusUpdates: []clientgotesting.UpdateActionImpl{{
				Object: NewCloudSchedulerSource(schedulerName, testNS,
					WithCloudSchedulerSourceProject(testProject),
					WithCloudSchedulerSourceSink(sinkGVK, sinkName),
					WithCloudSchedulerSourceLocation(location),
					WithCloudSchedulerSourceData(testData),
					WithCloudSchedulerSourceSchedule(onceAMinuteSchedule),
					WithInitCloudSchedulerSourceConditions,
					WithCloudSchedulerSourceJobReady(jobName),
					WithCloudSchedulerSourceTopicFailed("TopicDeleted", fmt.Sprintf("Successfully deleted Topic: %s", schedulerName)),
					WithCloudSchedulerSourcePullSubscriptionFailed("PullSubscriptionDeleted", fmt.Sprintf("Successfully deleted PullSubscription: %s", schedulerName)),
					WithCloudSchedulerSourceDeletionTimestamp,
				),
			}},
			WantDeletes: []clientgotesting.DeleteActionImpl{
				{ActionImpl: clientgotesting.ActionImpl{
					Namespace: testNS, Verb: "delete", Resource: schema.GroupVersionResource{Group: "pubsub.cloud.google.com", Version: "v1alpha1", Resource: "topics"}},
					Name: schedulerName,
				},
				{ActionImpl: clientgotesting.ActionImpl{
					Namespace: testNS, Verb: "delete", Resource: schema.GroupVersionResource{Group: "pubsub.cloud.google.com", Version: "v1alpha1", Resource: "pullsubscriptions"}},
					Name: schedulerName,
				},
			},
			OtherTestData: map[string]interface{}{
				"scheduler": gscheduler.TestClientData{
					DeleteJobErr: gstatus.Error(codes.NotFound, "delete-job-induced-error"),
				},
			},
		}}

	defer logtesting.ClearAll()
	table.Test(t, MakeFactory(func(ctx context.Context, listers *Listers, cmw configmap.Watcher, testData map[string]interface{}) controller.Reconciler {
<<<<<<< HEAD
		return &Reconciler{
			PubSubBase:           pubsub.NewPubSubBase(ctx, controllerAgentName, receiveAdapterName, cmw),
			schedulerLister:      listers.GetCloudSchedulerSourceLister(),
			createClientFn:       gscheduler.TestClientCreator(testData["scheduler"]),
			serviceAccountLister: listers.GetServiceAccountLister(),
=======
		r := &Reconciler{
			PubSubBase:      pubsub.NewPubSubBase(ctx, controllerAgentName, receiveAdapterName, cmw),
			schedulerLister: listers.GetCloudSchedulerSourceLister(),
			createClientFn:  gscheduler.TestClientCreator(testData["scheduler"]),
>>>>>>> 78bac3ea
		}
		return cloudschedulersource.NewReconciler(ctx, r.Logger, r.RunClientSet, listers.GetCloudSchedulerSourceLister(), r.Recorder, r)
	}))

}<|MERGE_RESOLUTION|>--- conflicted
+++ resolved
@@ -961,18 +961,11 @@
 
 	defer logtesting.ClearAll()
 	table.Test(t, MakeFactory(func(ctx context.Context, listers *Listers, cmw configmap.Watcher, testData map[string]interface{}) controller.Reconciler {
-<<<<<<< HEAD
-		return &Reconciler{
+		r := &Reconciler{
 			PubSubBase:           pubsub.NewPubSubBase(ctx, controllerAgentName, receiveAdapterName, cmw),
 			schedulerLister:      listers.GetCloudSchedulerSourceLister(),
 			createClientFn:       gscheduler.TestClientCreator(testData["scheduler"]),
 			serviceAccountLister: listers.GetServiceAccountLister(),
-=======
-		r := &Reconciler{
-			PubSubBase:      pubsub.NewPubSubBase(ctx, controllerAgentName, receiveAdapterName, cmw),
-			schedulerLister: listers.GetCloudSchedulerSourceLister(),
-			createClientFn:  gscheduler.TestClientCreator(testData["scheduler"]),
->>>>>>> 78bac3ea
 		}
 		return cloudschedulersource.NewReconciler(ctx, r.Logger, r.RunClientSet, listers.GetCloudSchedulerSourceLister(), r.Recorder, r)
 	}))
