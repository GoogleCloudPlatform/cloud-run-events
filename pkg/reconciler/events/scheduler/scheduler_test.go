--- conflicted
+++ resolved
@@ -962,11 +962,7 @@
 			}},
 			WantDeletes: []clientgotesting.DeleteActionImpl{
 				{ActionImpl: clientgotesting.ActionImpl{
-<<<<<<< HEAD
-					Namespace: testNS, Verb: "delete", Resource: schema.GroupVersionResource{Group: "intenal.events.cloud.google.com", Version: "v1alpha1", Resource: "topics"}},
-=======
 					Namespace: testNS, Verb: "delete", Resource: schema.GroupVersionResource{Group: "internal.events.cloud.google.com", Version: "v1alpha1", Resource: "topics"}},
->>>>>>> ad9cf314
 					Name: schedulerName,
 				},
 				{ActionImpl: clientgotesting.ActionImpl{
