/*
Copyright 2019 Google LLC

Licensed under the Apache License, Veroute.on 2.0 (the "License");
you may not use this file except in compliance with the License.
You may obtain a copy of the License at

    http://www.apache.org/licenses/LICENSE-2.0

Unless required by applicable law or agreed to in writing, software
distributed under the License is distributed on an "AS IS" BASIS,
WITHOUT WARRANTIES OR CONDITIONS OF ANY KIND, either express or implied.
See the License for the specific language governing permissions and
limitations under the License.
*/

package scheduler

import (
	"context"
	"errors"
	"fmt"
	"testing"

	corev1 "k8s.io/api/core/v1"
	metav1 "k8s.io/apimachinery/pkg/apis/meta/v1"
	"k8s.io/apimachinery/pkg/apis/meta/v1/unstructured"
	"k8s.io/apimachinery/pkg/runtime"
	"k8s.io/apimachinery/pkg/runtime/schema"
	"k8s.io/client-go/kubernetes/scheme"
	clientgotesting "k8s.io/client-go/testing"

	"knative.dev/pkg/apis"
	"knative.dev/pkg/configmap"
	"knative.dev/pkg/controller"
	logtesting "knative.dev/pkg/logging/testing"

	schedulerv1alpha1 "github.com/google/knative-gcp/pkg/apis/events/v1alpha1"
	pubsubv1alpha1 "github.com/google/knative-gcp/pkg/apis/pubsub/v1alpha1"
	"github.com/google/knative-gcp/pkg/client/injection/reconciler/events/v1alpha1/cloudschedulersource"
	gscheduler "github.com/google/knative-gcp/pkg/gclient/scheduler/testing"
	"github.com/google/knative-gcp/pkg/reconciler/identity"
	"github.com/google/knative-gcp/pkg/reconciler/pubsub"
	. "github.com/google/knative-gcp/pkg/reconciler/testing"
	"google.golang.org/grpc/codes"
	gstatus "google.golang.org/grpc/status"
	. "knative.dev/pkg/reconciler/testing"
)

const (
	schedulerName = "my-test-scheduler"
	schedulerUID  = "test-scheduler-uid"
	sinkName      = "sink"

	testNS              = "testnamespace"
	testImage           = "scheduler-ops-image"
	testProject         = "test-project-id"
	testTopicID         = "scheduler-" + schedulerUID
	testTopicURI        = "http://" + schedulerName + "-topic." + testNS + ".svc.cluster.local"
	location            = "us-central1"
	parentName          = "projects/" + testProject + "/locations/" + location
	jobName             = parentName + "/jobs/cre-scheduler-" + schedulerUID
	testData            = "mytestdata"
	onceAMinuteSchedule = "* * * * *"

	// Message for when the topic and pullsubscription with the above variables are not ready.
	failedToReconcileTopicMsg            = `Topic has not yet been reconciled`
	failedToReconcilePullSubscriptionMsg = `PullSubscription has not yet been reconciled`
	failedToReconcileJobMsg              = `Failed to reconcile CloudSchedulerSource job`
	failedToDeleteJobMsg                 = `Failed to delete CloudSchedulerSource job`
)

var (
	trueVal  = true
	falseVal = false

	sinkDNS = sinkName + ".mynamespace.svc.cluster.local"
	sinkURI = apis.HTTP(sinkDNS)

	sinkGVK = metav1.GroupVersionKind{
		Group:   "testing.cloud.google.com",
		Version: "v1alpha1",
		Kind:    "Sink",
	}

	secret = corev1.SecretKeySelector{
		LocalObjectReference: corev1.LocalObjectReference{
			Name: "google-cloud-key",
		},
		Key: "key.json",
	}

	gServiceAccount = "test123@test123.iam.gserviceaccount.com"
)

func init() {
	// Add types to scheme
	_ = schedulerv1alpha1.AddToScheme(scheme.Scheme)
}

// Returns an ownerref for the test CloudSchedulerSource object
func ownerRef() metav1.OwnerReference {
	return metav1.OwnerReference{
		APIVersion:         "events.cloud.google.com/v1alpha1",
		Kind:               "CloudSchedulerSource",
		Name:               "my-test-scheduler",
		UID:                schedulerUID,
		Controller:         &trueVal,
		BlockOwnerDeletion: &trueVal,
	}
}

func patchFinalizers(namespace, name string, add bool) clientgotesting.PatchActionImpl {
	action := clientgotesting.PatchActionImpl{}
	action.Name = name
	action.Namespace = namespace
	var fname string
	if add {
		fname = fmt.Sprintf("%q", resourceGroup)
	}
	patch := `{"metadata":{"finalizers":[` + fname + `],"resourceVersion":""}}`
	action.Patch = []byte(patch)
	return action
}

func newSink() *unstructured.Unstructured {
	return &unstructured.Unstructured{
		Object: map[string]interface{}{
			"apiVersion": "testing.cloud.google.com/v1alpha1",
			"kind":       "Sink",
			"metadata": map[string]interface{}{
				"namespace": testNS,
				"name":      sinkName,
			},
			"status": map[string]interface{}{
				"address": map[string]interface{}{
					"hostname": sinkDNS,
				},
			},
		},
	}
}

<<<<<<< HEAD
// turn string into URL or terminate with t.Fatalf
func sinkURL(t *testing.T, url string) *apis.URL {
	u, err := apis.ParseURL(url)
	if err != nil {
		t.Fatalf("Failed to parse url %q", url)
	}
	return u
}

// TODO add a unit test for successfully creating a k8s service account, after issue issue https://github.com/google/knative-gcp/issues/657 gets solved.
=======
>>>>>>> 45d9dbd4
func TestAllCases(t *testing.T) {
	schedulerSinkURL := sinkURI

	table := TableTest{{
		Name: "bad workqueue key",
		// Make sure Reconcile handles bad keys.
		Key: "too/many/parts",
	}, {
		Name: "key not found",
		// Make sure Reconcile handles good keys that don't exist.
		Key: "foo/not-found",
	}, {
		Name: "topic created, not ready",
		Objects: []runtime.Object{
			NewCloudSchedulerSource(schedulerName, testNS,
				WithCloudSchedulerSourceSink(sinkGVK, sinkName),
				WithCloudSchedulerSourceLocation(location),
				WithCloudSchedulerSourceData(testData),
				WithCloudSchedulerSourceSchedule(onceAMinuteSchedule),
			),
			newSink(),
		},
		Key: testNS + "/" + schedulerName,
		WantStatusUpdates: []clientgotesting.UpdateActionImpl{{
			Object: NewCloudSchedulerSource(schedulerName, testNS,
				WithCloudSchedulerSourceSink(sinkGVK, sinkName),
				WithCloudSchedulerSourceLocation(location),
				WithCloudSchedulerSourceData(testData),
				WithCloudSchedulerSourceSchedule(onceAMinuteSchedule),
				WithInitCloudSchedulerSourceConditions,
				WithCloudSchedulerSourceTopicUnknown("TopicNotConfigured", failedToReconcileTopicMsg),
			),
		}},
		WantCreates: []runtime.Object{
			NewTopic(schedulerName, testNS,
				WithTopicSpec(pubsubv1alpha1.TopicSpec{
					Topic:             testTopicID,
					PropagationPolicy: "CreateDelete",
				}),
				WithTopicLabels(map[string]string{
					"receive-adapter":                     receiveAdapterName,
					"events.cloud.google.com/source-name": schedulerName,
				}),
				WithTopicOwnerReferences([]metav1.OwnerReference{ownerRef()}),
			),
		},
		WantPatches: []clientgotesting.PatchActionImpl{
			patchFinalizers(testNS, schedulerName, true),
		},
		WantEvents: []string{
			Eventf(corev1.EventTypeNormal, "FinalizerUpdate", "Updated %q finalizers", schedulerName),
			Eventf(corev1.EventTypeWarning, reconciledPubSubFailedReason, "Reconcile PubSub failed with: Topic %q has not yet been reconciled", schedulerName),
		},
	}, {
		Name: "topic exists, topic has not yet been reconciled",
		Objects: []runtime.Object{
			NewCloudSchedulerSource(schedulerName, testNS,
				WithCloudSchedulerSourceSink(sinkGVK, sinkName),
				WithCloudSchedulerSourceLocation(location),
				WithCloudSchedulerSourceData(testData),
				WithCloudSchedulerSourceSchedule(onceAMinuteSchedule),
			),
			NewTopic(schedulerName, testNS,
				WithTopicTopicID(testTopicID),
			),
			newSink(),
		},
		Key: testNS + "/" + schedulerName,
		WantStatusUpdates: []clientgotesting.UpdateActionImpl{{
			Object: NewCloudSchedulerSource(schedulerName, testNS,
				WithCloudSchedulerSourceSink(sinkGVK, sinkName),
				WithCloudSchedulerSourceLocation(location),
				WithCloudSchedulerSourceData(testData),
				WithCloudSchedulerSourceSchedule(onceAMinuteSchedule),
				WithInitCloudSchedulerSourceConditions,
			),
		}},
		WantPatches: []clientgotesting.PatchActionImpl{
			patchFinalizers(testNS, schedulerName, true),
		},
		WantEvents: []string{
			Eventf(corev1.EventTypeNormal, "FinalizerUpdate", "Updated %q finalizers", schedulerName),
			Eventf(corev1.EventTypeWarning, reconciledPubSubFailedReason, "Reconcile PubSub failed with: the status of Topic %q is Unknown", schedulerName),
		},
	}, {
		Name: "topic exists and is ready, no projectid",
		Objects: []runtime.Object{
			NewCloudSchedulerSource(schedulerName, testNS,
				WithCloudSchedulerSourceSink(sinkGVK, sinkName),
				WithCloudSchedulerSourceLocation(location),
				WithCloudSchedulerSourceData(testData),
				WithCloudSchedulerSourceSchedule(onceAMinuteSchedule),
			),
			NewTopic(schedulerName, testNS,
				WithTopicReady(testTopicID),
				WithTopicAddress(testTopicURI),
			),
			newSink(),
		},
		Key: testNS + "/" + schedulerName,
		WantStatusUpdates: []clientgotesting.UpdateActionImpl{{
			Object: NewCloudSchedulerSource(schedulerName, testNS,
				WithCloudSchedulerSourceSink(sinkGVK, sinkName),
				WithCloudSchedulerSourceLocation(location),
				WithCloudSchedulerSourceData(testData),
				WithCloudSchedulerSourceSchedule(onceAMinuteSchedule),
				WithInitCloudSchedulerSourceConditions,
				WithCloudSchedulerSourceTopicFailed("TopicNotReady", `Topic "my-test-scheduler" did not expose projectid`),
			),
		}},
		WantPatches: []clientgotesting.PatchActionImpl{
			patchFinalizers(testNS, schedulerName, true),
		},
		WantEvents: []string{
			Eventf(corev1.EventTypeNormal, "FinalizerUpdate", "Updated %q finalizers", schedulerName),
			Eventf(corev1.EventTypeWarning, reconciledPubSubFailedReason, "Reconcile PubSub failed with: Topic %q did not expose projectid", schedulerName),
		},
	}, {
		Name: "topic exists and is ready, no topicid",
		Objects: []runtime.Object{
			NewCloudSchedulerSource(schedulerName, testNS,
				WithCloudSchedulerSourceSink(sinkGVK, sinkName),
				WithCloudSchedulerSourceLocation(location),
				WithCloudSchedulerSourceData(testData),
				WithCloudSchedulerSourceSchedule(onceAMinuteSchedule),
			),
			NewTopic(schedulerName, testNS,
				WithTopicReady(""),
				WithTopicProjectID(testProject),
				WithTopicAddress(testTopicURI),
			),
			newSink(),
		},
		Key: testNS + "/" + schedulerName,
		WantStatusUpdates: []clientgotesting.UpdateActionImpl{{
			Object: NewCloudSchedulerSource(schedulerName, testNS,
				WithCloudSchedulerSourceSink(sinkGVK, sinkName),
				WithCloudSchedulerSourceLocation(location),
				WithCloudSchedulerSourceData(testData),
				WithCloudSchedulerSourceSchedule(onceAMinuteSchedule),
				WithInitCloudSchedulerSourceConditions,
				WithCloudSchedulerSourceTopicFailed("TopicNotReady", `Topic "my-test-scheduler" did not expose topicid`),
			),
		}},
		WantPatches: []clientgotesting.PatchActionImpl{
			patchFinalizers(testNS, schedulerName, true),
		},
		WantEvents: []string{
			Eventf(corev1.EventTypeNormal, "FinalizerUpdate", "Updated %q finalizers", schedulerName),
			Eventf(corev1.EventTypeWarning, reconciledPubSubFailedReason, "Reconcile PubSub failed with: Topic %q did not expose topicid", schedulerName),
		},
	}, {
		Name: "topic exists and is ready, unexpected topicid",
		Objects: []runtime.Object{
			NewCloudSchedulerSource(schedulerName, testNS,
				WithCloudSchedulerSourceSink(sinkGVK, sinkName),
				WithCloudSchedulerSourceLocation(location),
				WithCloudSchedulerSourceData(testData),
				WithCloudSchedulerSourceSchedule(onceAMinuteSchedule),
			),
			NewTopic(schedulerName, testNS,
				WithTopicReady("garbaaaaage"),
				WithTopicProjectID(testProject),
				WithTopicAddress(testTopicURI),
			),
			newSink(),
		},
		Key: testNS + "/" + schedulerName,
		WantStatusUpdates: []clientgotesting.UpdateActionImpl{{
			Object: NewCloudSchedulerSource(schedulerName, testNS,
				WithCloudSchedulerSourceSink(sinkGVK, sinkName),
				WithCloudSchedulerSourceLocation(location),
				WithCloudSchedulerSourceData(testData),
				WithCloudSchedulerSourceSchedule(onceAMinuteSchedule),
				WithInitCloudSchedulerSourceConditions,
				WithCloudSchedulerSourceTopicFailed("TopicNotReady", `Topic "my-test-scheduler" mismatch: expected "scheduler-test-scheduler-uid" got "garbaaaaage"`),
			),
		}},
		WantPatches: []clientgotesting.PatchActionImpl{
			patchFinalizers(testNS, schedulerName, true),
		},
		WantEvents: []string{
			Eventf(corev1.EventTypeNormal, "FinalizerUpdate", "Updated %q finalizers", schedulerName),
			Eventf(corev1.EventTypeWarning, reconciledPubSubFailedReason, `Reconcile PubSub failed with: Topic %q mismatch: expected "scheduler-test-scheduler-uid" got "garbaaaaage"`, schedulerName),
		},
	}, {
		Name: "topic exists and the status topic is false",
		Objects: []runtime.Object{
			NewCloudSchedulerSource(schedulerName, testNS,
				WithCloudSchedulerSourceSink(sinkGVK, sinkName),
				WithCloudSchedulerSourceLocation(location),
				WithCloudSchedulerSourceData(testData),
				WithCloudSchedulerSourceSchedule(onceAMinuteSchedule),
			),
			NewTopic(schedulerName, testNS,
				WithTopicFailed(),
				WithTopicProjectID(testProject),
			),
			newSink(),
		},
		Key: testNS + "/" + schedulerName,
		WantStatusUpdates: []clientgotesting.UpdateActionImpl{{
			Object: NewCloudSchedulerSource(schedulerName, testNS,
				WithCloudSchedulerSourceSink(sinkGVK, sinkName),
				WithCloudSchedulerSourceLocation(location),
				WithCloudSchedulerSourceData(testData),
				WithCloudSchedulerSourceSchedule(onceAMinuteSchedule),
				WithInitCloudSchedulerSourceConditions,
				WithCloudSchedulerSourceTopicFailed("PublisherStatus", "Publisher has no Ready type status"),
			),
		}},
		WantPatches: []clientgotesting.PatchActionImpl{
			patchFinalizers(testNS, schedulerName, true),
		},
		WantEvents: []string{
			Eventf(corev1.EventTypeNormal, "FinalizerUpdate", "Updated %q finalizers", schedulerName),
			Eventf(corev1.EventTypeWarning, reconciledPubSubFailedReason, "Reconcile PubSub failed with: the status of Topic %q is False", schedulerName),
		},
	}, {
		Name: "topic exists and the status topic is unknown",
		Objects: []runtime.Object{
			NewCloudSchedulerSource(schedulerName, testNS,
				WithCloudSchedulerSourceSink(sinkGVK, sinkName),
				WithCloudSchedulerSourceLocation(location),
				WithCloudSchedulerSourceData(testData),
				WithCloudSchedulerSourceSchedule(onceAMinuteSchedule),
			),
			NewTopic(schedulerName, testNS,
				WithTopicUnknown(),
				WithTopicProjectID(testProject),
			),
			newSink(),
		},
		Key: testNS + "/" + schedulerName,
		WantStatusUpdates: []clientgotesting.UpdateActionImpl{{
			Object: NewCloudSchedulerSource(schedulerName, testNS,
				WithCloudSchedulerSourceSink(sinkGVK, sinkName),
				WithCloudSchedulerSourceLocation(location),
				WithCloudSchedulerSourceData(testData),
				WithCloudSchedulerSourceSchedule(onceAMinuteSchedule),
				WithInitCloudSchedulerSourceConditions,
				WithCloudSchedulerSourceTopicUnknown("", ""),
			),
		}},
		WantPatches: []clientgotesting.PatchActionImpl{
			patchFinalizers(testNS, schedulerName, true),
		},
		WantEvents: []string{
			Eventf(corev1.EventTypeNormal, "FinalizerUpdate", "Updated %q finalizers", schedulerName),
			Eventf(corev1.EventTypeWarning, reconciledPubSubFailedReason, "Reconcile PubSub failed with: the status of Topic %q is Unknown", schedulerName),
		},
	},
		{
			Name: "topic exists and is ready, pullsubscription created",
			Objects: []runtime.Object{
				NewCloudSchedulerSource(schedulerName, testNS,
					WithCloudSchedulerSourceSink(sinkGVK, sinkName),
					WithCloudSchedulerSourceLocation(location),
					WithCloudSchedulerSourceData(testData),
					WithCloudSchedulerSourceSchedule(onceAMinuteSchedule),
				),
				NewTopic(schedulerName, testNS,
					WithTopicReady(testTopicID),
					WithTopicAddress(testTopicURI),
					WithTopicProjectID(testProject),
				),
				newSink(),
			},
			Key: testNS + "/" + schedulerName,
			WantStatusUpdates: []clientgotesting.UpdateActionImpl{{
				Object: NewCloudSchedulerSource(schedulerName, testNS,
					WithCloudSchedulerSourceSink(sinkGVK, sinkName),
					WithCloudSchedulerSourceLocation(location),
					WithCloudSchedulerSourceData(testData),
					WithCloudSchedulerSourceSchedule(onceAMinuteSchedule),
					WithInitCloudSchedulerSourceConditions,
					WithCloudSchedulerSourceTopicReady(testTopicID, testProject),
					WithCloudSchedulerSourcePullSubscriptionUnknown("PullSubscriptionNotConfigured", failedToReconcilePullSubscriptionMsg),
				),
			}},
			WantCreates: []runtime.Object{
				NewPullSubscriptionWithNoDefaults(schedulerName, testNS,
					WithPullSubscriptionSpecWithNoDefaults(pubsubv1alpha1.PullSubscriptionSpec{
						Topic:  testTopicID,
						Secret: &secret,
					}),
					WithPullSubscriptionSink(sinkGVK, sinkName),
					WithPullSubscriptionLabels(map[string]string{
						"receive-adapter":                     receiveAdapterName,
						"events.cloud.google.com/source-name": schedulerName}),
					WithPullSubscriptionAnnotations(map[string]string{
						"metrics-resource-group": resourceGroup,
					}),
					WithPullSubscriptionOwnerReferences([]metav1.OwnerReference{ownerRef()}),
				),
			},
			WantPatches: []clientgotesting.PatchActionImpl{
				patchFinalizers(testNS, schedulerName, true),
			},
			WantEvents: []string{
				Eventf(corev1.EventTypeNormal, "FinalizerUpdate", "Updated %q finalizers", schedulerName),
				Eventf(corev1.EventTypeWarning, reconciledPubSubFailedReason, "Reconcile PubSub failed with: PullSubscription %q has not yet been reconciled", schedulerName),
			},
		}, {
			Name: "topic exists and ready, pullsubscription exists but has not yet been reconciled",
			Objects: []runtime.Object{
				NewCloudSchedulerSource(schedulerName, testNS,
					WithCloudSchedulerSourceSink(sinkGVK, sinkName),
					WithCloudSchedulerSourceLocation(location),
					WithCloudSchedulerSourceData(testData),
					WithCloudSchedulerSourceSchedule(onceAMinuteSchedule),
				),
				NewTopic(schedulerName, testNS,
					WithTopicReady(testTopicID),
					WithTopicAddress(testTopicURI),
					WithTopicProjectID(testProject),
				),
				NewPullSubscriptionWithNoDefaults(schedulerName, testNS),
				newSink(),
			},
			Key: testNS + "/" + schedulerName,
			WantStatusUpdates: []clientgotesting.UpdateActionImpl{{
				Object: NewCloudSchedulerSource(schedulerName, testNS,
					WithCloudSchedulerSourceSink(sinkGVK, sinkName),
					WithCloudSchedulerSourceLocation(location),
					WithCloudSchedulerSourceData(testData),
					WithCloudSchedulerSourceSchedule(onceAMinuteSchedule),
					WithInitCloudSchedulerSourceConditions,
					WithCloudSchedulerSourceTopicReady(testTopicID, testProject),
					WithCloudSchedulerSourcePullSubscriptionUnknown("PullSubscriptionNotConfigured", failedToReconcilePullSubscriptionMsg),
				),
			}},
			WantPatches: []clientgotesting.PatchActionImpl{
				patchFinalizers(testNS, schedulerName, true),
			},
			WantEvents: []string{
				Eventf(corev1.EventTypeNormal, "FinalizerUpdate", "Updated %q finalizers", schedulerName),
				Eventf(corev1.EventTypeWarning, reconciledPubSubFailedReason, "Reconcile PubSub failed with: PullSubscription %q has not yet been reconciled", schedulerName),
			},
		}, {
			Name: "topic exists and ready, pullsubscription exists and the status of pullsubscription is false",
			Objects: []runtime.Object{
				NewCloudSchedulerSource(schedulerName, testNS,
					WithCloudSchedulerSourceSink(sinkGVK, sinkName),
					WithCloudSchedulerSourceLocation(location),
					WithCloudSchedulerSourceData(testData),
					WithCloudSchedulerSourceSchedule(onceAMinuteSchedule),
				),
				NewTopic(schedulerName, testNS,
					WithTopicReady(testTopicID),
					WithTopicAddress(testTopicURI),
					WithTopicProjectID(testProject),
				),
				NewPullSubscriptionWithNoDefaults(schedulerName, testNS, WithPullSubscriptionFailed()),
				newSink(),
			},
			Key: testNS + "/" + schedulerName,
			WantStatusUpdates: []clientgotesting.UpdateActionImpl{{
				Object: NewCloudSchedulerSource(schedulerName, testNS,
					WithCloudSchedulerSourceSink(sinkGVK, sinkName),
					WithCloudSchedulerSourceLocation(location),
					WithCloudSchedulerSourceData(testData),
					WithCloudSchedulerSourceSchedule(onceAMinuteSchedule),
					WithInitCloudSchedulerSourceConditions,
					WithCloudSchedulerSourceTopicReady(testTopicID, testProject),
					WithCloudSchedulerSourcePullSubscriptionFailed("InvalidSink", `failed to get ref &ObjectReference{Kind:Sink,Namespace:testnamespace,Name:sink,UID:,APIVersion:testing.cloud.google.com/v1alpha1,ResourceVersion:,FieldPath:,}: sinks.testing.cloud.google.com "sink" not found`),
				),
			}},
			WantPatches: []clientgotesting.PatchActionImpl{
				patchFinalizers(testNS, schedulerName, true),
			},
			WantEvents: []string{
				Eventf(corev1.EventTypeNormal, "FinalizerUpdate", "Updated %q finalizers", schedulerName),
				Eventf(corev1.EventTypeWarning, reconciledPubSubFailedReason, "Reconcile PubSub failed with: the status of PullSubscription %q is False", schedulerName),
			},
		}, {
			Name: "topic exists and ready, pullsubscription exists and the status of pullsubscription is unknown",
			Objects: []runtime.Object{
				NewCloudSchedulerSource(schedulerName, testNS,
					WithCloudSchedulerSourceSink(sinkGVK, sinkName),
					WithCloudSchedulerSourceLocation(location),
					WithCloudSchedulerSourceData(testData),
					WithCloudSchedulerSourceSchedule(onceAMinuteSchedule),
				),
				NewTopic(schedulerName, testNS,
					WithTopicReady(testTopicID),
					WithTopicAddress(testTopicURI),
					WithTopicProjectID(testProject),
				),
				NewPullSubscriptionWithNoDefaults(schedulerName, testNS, WithPullSubscriptionUnknown()),
				newSink(),
			},
			Key: testNS + "/" + schedulerName,
			WantStatusUpdates: []clientgotesting.UpdateActionImpl{{
				Object: NewCloudSchedulerSource(schedulerName, testNS,
					WithCloudSchedulerSourceSink(sinkGVK, sinkName),
					WithCloudSchedulerSourceLocation(location),
					WithCloudSchedulerSourceData(testData),
					WithCloudSchedulerSourceSchedule(onceAMinuteSchedule),
					WithInitCloudSchedulerSourceConditions,
					WithCloudSchedulerSourceTopicReady(testTopicID, testProject),
					WithCloudSchedulerSourcePullSubscriptionUnknown("", ""),
				),
			}},
			WantPatches: []clientgotesting.PatchActionImpl{
				patchFinalizers(testNS, schedulerName, true),
			},
			WantEvents: []string{
				Eventf(corev1.EventTypeNormal, "FinalizerUpdate", "Updated %q finalizers", schedulerName),
				Eventf(corev1.EventTypeWarning, reconciledPubSubFailedReason, "Reconcile PubSub failed with: the status of PullSubscription %q is Unknown", schedulerName),
			},
		}, {
			Name: "topic and pullsubscription exist and ready, create client fails",
			Objects: []runtime.Object{
				NewCloudSchedulerSource(schedulerName, testNS,
					WithCloudSchedulerSourceProject(testProject),
					WithCloudSchedulerSourceSink(sinkGVK, sinkName),
					WithCloudSchedulerSourceLocation(location),
					WithCloudSchedulerSourceData(testData),
					WithCloudSchedulerSourceSchedule(onceAMinuteSchedule),
				),
				NewTopic(schedulerName, testNS,
					WithTopicReady(testTopicID),
					WithTopicAddress(testTopicURI),
					WithTopicProjectID(testProject),
				),
				NewPullSubscriptionWithNoDefaults(schedulerName, testNS,
					WithPullSubscriptionReady(sinkURI),
				),
				newSink(),
			},
			OtherTestData: map[string]interface{}{
				"scheduler": gscheduler.TestClientData{
					CreateClientErr: errors.New("create-client-induced-error"),
				},
			},
			Key: testNS + "/" + schedulerName,
			WantStatusUpdates: []clientgotesting.UpdateActionImpl{{
				Object: NewCloudSchedulerSource(schedulerName, testNS,
					WithCloudSchedulerSourceProject(testProject),
					WithCloudSchedulerSourceSink(sinkGVK, sinkName),
					WithCloudSchedulerSourceLocation(location),
					WithCloudSchedulerSourceData(testData),
					WithCloudSchedulerSourceSchedule(onceAMinuteSchedule),
					WithInitCloudSchedulerSourceConditions,
					WithCloudSchedulerSourceTopicReady(testTopicID, testProject),
					WithCloudSchedulerSourcePullSubscriptionReady(),
					WithCloudSchedulerSourceJobNotReady(reconciledFailedReason, fmt.Sprintf("%s: %s", failedToReconcileJobMsg, "create-client-induced-error")),
					WithCloudSchedulerSourceSinkURI(schedulerSinkURL)),
			}},
			WantPatches: []clientgotesting.PatchActionImpl{
				patchFinalizers(testNS, schedulerName, true),
			},
			WantEvents: []string{
				Eventf(corev1.EventTypeNormal, "FinalizerUpdate", "Updated %q finalizers", schedulerName),
				Eventf(corev1.EventTypeWarning, reconciledFailedReason, "Reconcile Job failed with: create-client-induced-error"),
			},
		}, {
			Name: "topic and pullsubscription exist and ready, get job fails with non-grpc",
			Objects: []runtime.Object{
				NewCloudSchedulerSource(schedulerName, testNS,
					WithCloudSchedulerSourceProject(testProject),
					WithCloudSchedulerSourceSink(sinkGVK, sinkName),
					WithCloudSchedulerSourceLocation(location),
					WithCloudSchedulerSourceData(testData),
					WithCloudSchedulerSourceSchedule(onceAMinuteSchedule),
				),
				NewTopic(schedulerName, testNS,
					WithTopicReady(testTopicID),
					WithTopicAddress(testTopicURI),
					WithTopicProjectID(testProject),
				),
				NewPullSubscriptionWithNoDefaults(schedulerName, testNS,
					WithPullSubscriptionReady(sinkURI),
				),
				newSink(),
			},
			OtherTestData: map[string]interface{}{
				"scheduler": gscheduler.TestClientData{
					GetJobErr: errors.New("get-job-induced-error"),
				},
			},
			Key: testNS + "/" + schedulerName,
			WantStatusUpdates: []clientgotesting.UpdateActionImpl{{
				Object: NewCloudSchedulerSource(schedulerName, testNS,
					WithCloudSchedulerSourceProject(testProject),
					WithCloudSchedulerSourceSink(sinkGVK, sinkName),
					WithCloudSchedulerSourceLocation(location),
					WithCloudSchedulerSourceData(testData),
					WithCloudSchedulerSourceSchedule(onceAMinuteSchedule),
					WithInitCloudSchedulerSourceConditions,
					WithCloudSchedulerSourceTopicReady(testTopicID, testProject),
					WithCloudSchedulerSourcePullSubscriptionReady(),
					WithCloudSchedulerSourceJobNotReady(reconciledFailedReason, fmt.Sprintf("%s: %s", failedToReconcileJobMsg, "get-job-induced-error")),
					WithCloudSchedulerSourceSinkURI(schedulerSinkURL)),
			}},
			WantPatches: []clientgotesting.PatchActionImpl{
				patchFinalizers(testNS, schedulerName, true),
			},
			WantEvents: []string{
				Eventf(corev1.EventTypeNormal, "FinalizerUpdate", "Updated %q finalizers", schedulerName),
				Eventf(corev1.EventTypeWarning, reconciledFailedReason, "Reconcile Job failed with: get-job-induced-error"),
			},
		}, {
			Name: "topic and pullsubscription exist and ready, get job fails with grpc unknown error",
			Objects: []runtime.Object{
				NewCloudSchedulerSource(schedulerName, testNS,
					WithCloudSchedulerSourceProject(testProject),
					WithCloudSchedulerSourceSink(sinkGVK, sinkName),
					WithCloudSchedulerSourceLocation(location),
					WithCloudSchedulerSourceData(testData),
					WithCloudSchedulerSourceSchedule(onceAMinuteSchedule),
				),
				NewTopic(schedulerName, testNS,
					WithTopicReady(testTopicID),
					WithTopicAddress(testTopicURI),
					WithTopicProjectID(testProject),
				),
				NewPullSubscriptionWithNoDefaults(schedulerName, testNS,
					WithPullSubscriptionReady(sinkURI),
				),
				newSink(),
			},
			OtherTestData: map[string]interface{}{
				"scheduler": gscheduler.TestClientData{
					GetJobErr: gstatus.Error(codes.Unknown, "get-job-induced-error"),
				},
			},
			Key: testNS + "/" + schedulerName,
			WantStatusUpdates: []clientgotesting.UpdateActionImpl{{
				Object: NewCloudSchedulerSource(schedulerName, testNS,
					WithCloudSchedulerSourceProject(testProject),
					WithCloudSchedulerSourceSink(sinkGVK, sinkName),
					WithCloudSchedulerSourceLocation(location),
					WithCloudSchedulerSourceData(testData),
					WithCloudSchedulerSourceSchedule(onceAMinuteSchedule),
					WithInitCloudSchedulerSourceConditions,
					WithCloudSchedulerSourceTopicReady(testTopicID, testProject),
					WithCloudSchedulerSourcePullSubscriptionReady(),
					WithCloudSchedulerSourceJobNotReady(reconciledFailedReason, fmt.Sprintf("%s: rpc error: code = %s desc = %s", failedToReconcileJobMsg, codes.Unknown, "get-job-induced-error")),
					WithCloudSchedulerSourceSinkURI(schedulerSinkURL)),
			}},
			WantPatches: []clientgotesting.PatchActionImpl{
				patchFinalizers(testNS, schedulerName, true),
			},
			WantEvents: []string{
				Eventf(corev1.EventTypeNormal, "FinalizerUpdate", "Updated %q finalizers", schedulerName),
				Eventf(corev1.EventTypeWarning, reconciledFailedReason, fmt.Sprintf("Reconcile Job failed with: rpc error: code = %s desc = %s", codes.Unknown, "get-job-induced-error")),
			},
		}, {
			Name: "topic and pullsubscription exist and ready, get job fails with grpc not found error, create job fails",
			Objects: []runtime.Object{
				NewCloudSchedulerSource(schedulerName, testNS,
					WithCloudSchedulerSourceProject(testProject),
					WithCloudSchedulerSourceSink(sinkGVK, sinkName),
					WithCloudSchedulerSourceLocation(location),
					WithCloudSchedulerSourceData(testData),
					WithCloudSchedulerSourceSchedule(onceAMinuteSchedule),
				),
				NewTopic(schedulerName, testNS,
					WithTopicReady(testTopicID),
					WithTopicAddress(testTopicURI),
					WithTopicProjectID(testProject),
				),
				NewPullSubscriptionWithNoDefaults(schedulerName, testNS,
					WithPullSubscriptionReady(sinkURI),
				),
				newSink(),
			},
			OtherTestData: map[string]interface{}{
				"scheduler": gscheduler.TestClientData{
					GetJobErr:    gstatus.Error(codes.NotFound, "get-job-induced-error"),
					CreateJobErr: errors.New("create-job-induced-error"),
				},
			},
			Key: testNS + "/" + schedulerName,
			WantStatusUpdates: []clientgotesting.UpdateActionImpl{{
				Object: NewCloudSchedulerSource(schedulerName, testNS,
					WithCloudSchedulerSourceProject(testProject),
					WithCloudSchedulerSourceSink(sinkGVK, sinkName),
					WithCloudSchedulerSourceLocation(location),
					WithCloudSchedulerSourceData(testData),
					WithCloudSchedulerSourceSchedule(onceAMinuteSchedule),
					WithInitCloudSchedulerSourceConditions,
					WithCloudSchedulerSourceTopicReady(testTopicID, testProject),
					WithCloudSchedulerSourcePullSubscriptionReady(),
					WithCloudSchedulerSourceJobNotReady(reconciledFailedReason, fmt.Sprintf("%s: %s", failedToReconcileJobMsg, "create-job-induced-error")),
					WithCloudSchedulerSourceSinkURI(schedulerSinkURL)),
			}},
			WantPatches: []clientgotesting.PatchActionImpl{
				patchFinalizers(testNS, schedulerName, true),
			},
			WantEvents: []string{
				Eventf(corev1.EventTypeNormal, "FinalizerUpdate", "Updated %q finalizers", schedulerName),
				Eventf(corev1.EventTypeWarning, reconciledFailedReason, "Reconcile Job failed with: create-job-induced-error"),
			},
		}, {
			Name: "topic and pullsubscription exist and ready, get job fails with grpc not found error, create job succeeds",
			Objects: []runtime.Object{
				NewCloudSchedulerSource(schedulerName, testNS,
					WithCloudSchedulerSourceProject(testProject),
					WithCloudSchedulerSourceSink(sinkGVK, sinkName),
					WithCloudSchedulerSourceLocation(location),
					WithCloudSchedulerSourceData(testData),
					WithCloudSchedulerSourceSchedule(onceAMinuteSchedule),
				),
				NewTopic(schedulerName, testNS,
					WithTopicReady(testTopicID),
					WithTopicAddress(testTopicURI),
					WithTopicProjectID(testProject),
				),
				NewPullSubscriptionWithNoDefaults(schedulerName, testNS,
					WithPullSubscriptionReady(sinkURI),
				),
				newSink(),
			},
			OtherTestData: map[string]interface{}{
				"scheduler": gscheduler.TestClientData{
					GetJobErr: gstatus.Error(codes.NotFound, "get-job-induced-error"),
				},
			},
			Key: testNS + "/" + schedulerName,
			WantStatusUpdates: []clientgotesting.UpdateActionImpl{{
				Object: NewCloudSchedulerSource(schedulerName, testNS,
					WithCloudSchedulerSourceProject(testProject),
					WithCloudSchedulerSourceSink(sinkGVK, sinkName),
					WithCloudSchedulerSourceLocation(location),
					WithCloudSchedulerSourceData(testData),
					WithCloudSchedulerSourceSchedule(onceAMinuteSchedule),
					WithInitCloudSchedulerSourceConditions,
					WithCloudSchedulerSourceTopicReady(testTopicID, testProject),
					WithCloudSchedulerSourcePullSubscriptionReady(),
					WithCloudSchedulerSourceJobReady(jobName),
					WithCloudSchedulerSourceSinkURI(schedulerSinkURL)),
			}},
			WantPatches: []clientgotesting.PatchActionImpl{
				patchFinalizers(testNS, schedulerName, true),
			},
			WantEvents: []string{
				Eventf(corev1.EventTypeNormal, "FinalizerUpdate", "Updated %q finalizers", schedulerName),
				Eventf(corev1.EventTypeNormal, reconciledSuccessReason, `CloudSchedulerSource reconciled: "%s/%s"`, testNS, schedulerName),
			},
		}, {
			Name: "topic and pullsubscription exist and ready, job exists",
			Objects: []runtime.Object{
				NewCloudSchedulerSource(schedulerName, testNS,
					WithCloudSchedulerSourceProject(testProject),
					WithCloudSchedulerSourceSink(sinkGVK, sinkName),
					WithCloudSchedulerSourceLocation(location),
					WithCloudSchedulerSourceData(testData),
					WithCloudSchedulerSourceSchedule(onceAMinuteSchedule),
				),
				NewTopic(schedulerName, testNS,
					WithTopicReady(testTopicID),
					WithTopicAddress(testTopicURI),
					WithTopicProjectID(testProject),
				),
				NewPullSubscriptionWithNoDefaults(schedulerName, testNS,
					WithPullSubscriptionReady(sinkURI),
				),
				newSink(),
			},
			Key: testNS + "/" + schedulerName,
			WantStatusUpdates: []clientgotesting.UpdateActionImpl{{
				Object: NewCloudSchedulerSource(schedulerName, testNS,
					WithCloudSchedulerSourceProject(testProject),
					WithCloudSchedulerSourceSink(sinkGVK, sinkName),
					WithCloudSchedulerSourceLocation(location),
					WithCloudSchedulerSourceData(testData),
					WithCloudSchedulerSourceSchedule(onceAMinuteSchedule),
					WithInitCloudSchedulerSourceConditions,
					WithCloudSchedulerSourceTopicReady(testTopicID, testProject),
					WithCloudSchedulerSourcePullSubscriptionReady(),
					WithCloudSchedulerSourceJobReady(jobName),
					WithCloudSchedulerSourceSinkURI(schedulerSinkURL)),
			}},
			WantPatches: []clientgotesting.PatchActionImpl{
				patchFinalizers(testNS, schedulerName, true),
			},
			WantEvents: []string{
				Eventf(corev1.EventTypeNormal, "FinalizerUpdate", "Updated %q finalizers", schedulerName),
				Eventf(corev1.EventTypeNormal, reconciledSuccessReason, `CloudSchedulerSource reconciled: "%s/%s"`, testNS, schedulerName),
			},
		}, {
			Name: "scheduler job fails to delete with no-grpc error",
			Objects: []runtime.Object{
				NewCloudSchedulerSource(schedulerName, testNS,
					WithCloudSchedulerSourceProject(testProject),
					WithCloudSchedulerSourceSink(sinkGVK, sinkName),
					WithCloudSchedulerSourceLocation(location),
					WithCloudSchedulerSourceData(testData),
					WithCloudSchedulerSourceSchedule(onceAMinuteSchedule),
					WithInitCloudSchedulerSourceConditions,
					WithCloudSchedulerSourceTopicReady(testTopicID, testProject),
					WithCloudSchedulerSourcePullSubscriptionReady(),
					WithCloudSchedulerSourceJobReady(jobName),
					WithCloudSchedulerSourceSinkURI(schedulerSinkURL),
					WithCloudSchedulerSourceDeletionTimestamp,
				),
				NewTopic(schedulerName, testNS,
					WithTopicReady(testTopicID),
					WithTopicAddress(testTopicURI),
					WithTopicProjectID(testProject),
				),
				NewPullSubscriptionWithNoDefaults(schedulerName, testNS,
					WithPullSubscriptionReady(sinkURI),
				),
				newSink(),
			},
			Key:               testNS + "/" + schedulerName,
			WantStatusUpdates: nil,
			OtherTestData: map[string]interface{}{
				"scheduler": gscheduler.TestClientData{
					DeleteJobErr: errors.New("delete-job-induced-error"),
				},
			},
			WantEvents: []string{
				Eventf(corev1.EventTypeWarning, deleteJobFailed, "Failed to delete CloudSchedulerSource job: delete-job-induced-error"),
			},
		}, {
			Name: "scheduler job fails to delete with Unknown grpc error",
			Objects: []runtime.Object{
				NewCloudSchedulerSource(schedulerName, testNS,
					WithCloudSchedulerSourceProject(testProject),
					WithCloudSchedulerSourceSink(sinkGVK, sinkName),
					WithCloudSchedulerSourceLocation(location),
					WithCloudSchedulerSourceData(testData),
					WithCloudSchedulerSourceSchedule(onceAMinuteSchedule),
					WithInitCloudSchedulerSourceConditions,
					WithCloudSchedulerSourceTopicReady(testTopicID, testProject),
					WithCloudSchedulerSourcePullSubscriptionReady(),
					WithCloudSchedulerSourceJobReady(jobName),
					WithCloudSchedulerSourceSinkURI(schedulerSinkURL),
					WithCloudSchedulerSourceDeletionTimestamp,
				),
				NewTopic(schedulerName, testNS,
					WithTopicReady(testTopicID),
					WithTopicAddress(testTopicURI),
					WithTopicProjectID(testProject),
				),
				NewPullSubscriptionWithNoDefaults(schedulerName, testNS,
					WithPullSubscriptionReady(sinkURI),
				),
				newSink(),
			},
			Key:               testNS + "/" + schedulerName,
			WantStatusUpdates: nil,
			OtherTestData: map[string]interface{}{
				"scheduler": gscheduler.TestClientData{
					DeleteJobErr: gstatus.Error(codes.Unknown, "delete-job-induced-error"),
				},
			},
			WantEvents: []string{
				Eventf(corev1.EventTypeWarning, deleteJobFailed, fmt.Sprintf("Failed to delete CloudSchedulerSource job: rpc error: code = %s desc = %s", codes.Unknown, "delete-job-induced-error")),
			},
		}, {
			Name: "scheduler successfully deleted with NotFound grpc error",
			Objects: []runtime.Object{
				NewCloudSchedulerSource(schedulerName, testNS,
					WithCloudSchedulerSourceProject(testProject),
					WithCloudSchedulerSourceSink(sinkGVK, sinkName),
					WithCloudSchedulerSourceLocation(location),
					WithCloudSchedulerSourceData(testData),
					WithCloudSchedulerSourceSchedule(onceAMinuteSchedule),
					WithInitCloudSchedulerSourceConditions,
					WithCloudSchedulerSourceTopicReady(testTopicID, testProject),
					WithCloudSchedulerSourcePullSubscriptionReady(),
					WithCloudSchedulerSourceJobReady(jobName),
					WithCloudSchedulerSourceSinkURI(schedulerSinkURL),
					WithCloudSchedulerSourceDeletionTimestamp,
				),
				NewTopic(schedulerName, testNS,
					WithTopicReady(testTopicID),
					WithTopicAddress(testTopicURI),
					WithTopicProjectID(testProject),
				),
				NewPullSubscriptionWithNoDefaults(schedulerName, testNS,
					WithPullSubscriptionReady(sinkURI),
				),
				newSink(),
			},
			Key: testNS + "/" + schedulerName,
			WantStatusUpdates: []clientgotesting.UpdateActionImpl{{
				Object: NewCloudSchedulerSource(schedulerName, testNS,
					WithCloudSchedulerSourceProject(testProject),
					WithCloudSchedulerSourceSink(sinkGVK, sinkName),
					WithCloudSchedulerSourceLocation(location),
					WithCloudSchedulerSourceData(testData),
					WithCloudSchedulerSourceSchedule(onceAMinuteSchedule),
					WithInitCloudSchedulerSourceConditions,
					WithCloudSchedulerSourceJobReady(jobName),
					WithCloudSchedulerSourceTopicFailed("TopicDeleted", fmt.Sprintf("Successfully deleted Topic: %s", schedulerName)),
					WithCloudSchedulerSourcePullSubscriptionFailed("PullSubscriptionDeleted", fmt.Sprintf("Successfully deleted PullSubscription: %s", schedulerName)),
					WithCloudSchedulerSourceDeletionTimestamp,
				),
			}},
			WantDeletes: []clientgotesting.DeleteActionImpl{
				{ActionImpl: clientgotesting.ActionImpl{
					Namespace: testNS, Verb: "delete", Resource: schema.GroupVersionResource{Group: "pubsub.cloud.google.com", Version: "v1alpha1", Resource: "topics"}},
					Name: schedulerName,
				},
				{ActionImpl: clientgotesting.ActionImpl{
					Namespace: testNS, Verb: "delete", Resource: schema.GroupVersionResource{Group: "pubsub.cloud.google.com", Version: "v1alpha1", Resource: "pullsubscriptions"}},
					Name: schedulerName,
				},
			},
			OtherTestData: map[string]interface{}{
				"scheduler": gscheduler.TestClientData{
					DeleteJobErr: gstatus.Error(codes.NotFound, "delete-job-induced-error"),
				},
			},
		}, {
			Name: "scheduler deleted with getting k8s service account error",
			Objects: []runtime.Object{
				NewCloudSchedulerSource(schedulerName, testNS,
					WithCloudSchedulerSourceProject(testProject),
					WithCloudSchedulerSourceSink(sinkGVK, sinkName),
					WithCloudSchedulerSourceLocation(location),
					WithCloudSchedulerSourceData(testData),
					WithCloudSchedulerSourceSchedule(onceAMinuteSchedule),
					WithInitCloudSchedulerSourceConditions,
					WithCloudSchedulerSourceSinkURI(schedulerSinkURL),
					WithCloudSchedulerSourceDeletionTimestamp,
					WithCloudSchedulerSourceGCPServiceAccount(gServiceAccount),
				),
				newSink(),
			},
			Key: testNS + "/" + schedulerName,
			WantStatusUpdates: []clientgotesting.UpdateActionImpl{{
				Object: NewCloudSchedulerSource(schedulerName, testNS,
					WithCloudSchedulerSourceProject(testProject),
					WithCloudSchedulerSourceSink(sinkGVK, sinkName),
					WithCloudSchedulerSourceLocation(location),
					WithCloudSchedulerSourceData(testData),
					WithCloudSchedulerSourceSchedule(onceAMinuteSchedule),
					WithInitCloudSchedulerSourceConditions,
					WithCloudSchedulerSourceSinkURI(schedulerSinkURL),
					WithCloudSchedulerSourceDeletionTimestamp,
					WithCloudSchedulerSourceGCPServiceAccount(gServiceAccount),
					WithCloudSchedulerSourceWorkloadIdentityFailed("WorkloadIdentityDeleteFailed", `serviceaccounts "test123" not found`),
				),
			}},
			WantEvents: []string{
				Eventf(corev1.EventTypeWarning, "WorkloadIdentityDeleteFailed", `Failed to delete CloudSchedulerSource workload identity: getting k8s service account failed with: serviceaccounts "test123" not found`),
			},
		}}

	defer logtesting.ClearAll()
	table.Test(t, MakeFactory(func(ctx context.Context, listers *Listers, cmw configmap.Watcher, testData map[string]interface{}) controller.Reconciler {
		r := &Reconciler{
			PubSubBase:           pubsub.NewPubSubBase(ctx, controllerAgentName, receiveAdapterName, cmw),
			Identity:             identity.NewIdentity(ctx),
			schedulerLister:      listers.GetCloudSchedulerSourceLister(),
			createClientFn:       gscheduler.TestClientCreator(testData["scheduler"]),
			serviceAccountLister: listers.GetServiceAccountLister(),
		}
		return cloudschedulersource.NewReconciler(ctx, r.Logger, r.RunClientSet, listers.GetCloudSchedulerSourceLister(), r.Recorder, r)
	}))

}<|MERGE_RESOLUTION|>--- conflicted
+++ resolved
@@ -141,19 +141,7 @@
 	}
 }
 
-<<<<<<< HEAD
-// turn string into URL or terminate with t.Fatalf
-func sinkURL(t *testing.T, url string) *apis.URL {
-	u, err := apis.ParseURL(url)
-	if err != nil {
-		t.Fatalf("Failed to parse url %q", url)
-	}
-	return u
-}
-
 // TODO add a unit test for successfully creating a k8s service account, after issue issue https://github.com/google/knative-gcp/issues/657 gets solved.
-=======
->>>>>>> 45d9dbd4
 func TestAllCases(t *testing.T) {
 	schedulerSinkURL := sinkURI
 
