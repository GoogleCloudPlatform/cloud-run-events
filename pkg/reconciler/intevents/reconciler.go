/*
Copyright 2019 Google LLC

Licensed under the Apache License, Version 2.0 (the "License");
you may not use this file except in compliance with the License.
You may obtain a copy of the License at

    http://www.apache.org/licenses/LICENSE-2.0

Unless required by applicable law or agreed to in writing, software
distributed under the License is distributed on an "AS IS" BASIS,
WITHOUT WARRANTIES OR CONDITIONS OF ANY KIND, either express or implied.
See the License for the specific language governing permissions and
limitations under the License.
*/

package intevents

import (
	"context"
	"fmt"

	duckv1alpha1 "github.com/google/knative-gcp/pkg/apis/duck/v1alpha1"
	inteventsv1alpha1 "github.com/google/knative-gcp/pkg/apis/intevents/v1alpha1"
	pubsubv1alpha1 "github.com/google/knative-gcp/pkg/apis/pubsub/v1alpha1"
	clientset "github.com/google/knative-gcp/pkg/client/clientset/versioned"
	duck "github.com/google/knative-gcp/pkg/duck/v1alpha1"
	"github.com/google/knative-gcp/pkg/reconciler"
	"github.com/google/knative-gcp/pkg/reconciler/intevents/resources"
	"go.uber.org/zap"
	corev1 "k8s.io/api/core/v1"
	"k8s.io/apimachinery/pkg/api/equality"
	apierrs "k8s.io/apimachinery/pkg/api/errors"
	v1 "k8s.io/apimachinery/pkg/apis/meta/v1"
	"knative.dev/pkg/apis"
	"knative.dev/pkg/logging"
	pkgreconciler "knative.dev/pkg/reconciler"
)

const (
	nilPubsubableReason                         = "NilPubsubable"
	pullSubscriptionGetFailedReason             = "PullSubscriptionGetFailed"
	pullSubscriptionCreateFailedReason          = "PullSubscriptionCreateFailed"
	PullSubscriptionStatusPropagateFailedReason = "PullSubscriptionStatusPropagateFailed"
)

type PubSubBase struct {
	*reconciler.Base

	// For dealing with Topics and Pullsubscriptions
	pubsubClient clientset.Interface

	// What do we tag receive adapter as.
	receiveAdapterName string

	// What type of receive adapter to use.
	adapterType string
}

// ReconcilePubSub reconciles Topic / PullSubscription given a PubSubSpec.
// Sets the following Conditions in the Status field appropriately:
// "TopicReady", and "PullSubscriptionReady"
// Also sets the following fields in the pubsubable.Status upon success
// TopicID, ProjectID, and SinkURI
func (psb *PubSubBase) ReconcilePubSub(ctx context.Context, pubsubable duck.PubSubable, topic, resourceGroup string) (*inteventsv1alpha1.Topic, *inteventsv1alpha1.PullSubscription, error) {
	t, err := psb.reconcileTopic(ctx, pubsubable, topic)
	if err != nil {
		return t, nil, err
	}

	ps, err := psb.ReconcilePullSubscription(ctx, pubsubable, topic, resourceGroup, false)
	if err != nil {
		return t, ps, err
	}
	return t, ps, nil
}

func (psb *PubSubBase) reconcileTopic(ctx context.Context, pubsubable duck.PubSubable, topic string) (*inteventsv1alpha1.Topic, pkgreconciler.Event) {
	if pubsubable == nil {
		return nil, fmt.Errorf("nil pubsubable passed in")
	}

<<<<<<< HEAD
	name := pubsubable.GetObjectMeta().GetName()
	args := &resources.TopicArgs{
		Namespace:   pubsubable.GetObjectMeta().GetNamespace(),
		Name:        name,
		Spec:        pubsubable.PubSubSpec(),
		Owner:       pubsubable,
		Topic:       topic,
		Labels:      resources.GetLabels(psb.receiveAdapterName, name),
		Annotations: pubsubable.GetObjectMeta().GetAnnotations(),
	}
	newTopic := resources.MakeTopic(args)

	// The old and new Topics use the same, deterministic names. So delete the old one before
	// creating the new one. They cannot both be Ready=true at the same time, so by deleting the old
	// Topic, we allow the new Topic to become ready.
	err := psb.deleteOldPubSubTopicCO(ctx, pubsubable, newTopic)
	if err != nil {
		logging.FromContext(ctx).Desugar().Info("Unable to delete old Topic", zap.Error(err))
		return nil, err
	}

	topics := psb.pubsubClient.InternalV1alpha1().Topics(newTopic.Namespace)
	t, err := topics.Get(newTopic.Name, v1.GetOptions{})
	if apierrs.IsNotFound(err) {
=======
	args := &resources.TopicArgs{
		Namespace:   namespace,
		Name:        name,
		Spec:        spec,
		Owner:       pubsubable,
		Topic:       topic,
		Labels:      resources.GetLabels(psb.receiveAdapterName, name),
		Annotations: annotations,
	}
	newTopic := resources.MakeTopic(args)

	topics := psb.pubsubClient.InternalV1alpha1().Topics(namespace)
	t, err := topics.Get(name, v1.GetOptions{})
	if err != nil {
		if !apierrs.IsNotFound(err) {
			logging.FromContext(ctx).Desugar().Error("Failed to get Topics", zap.Error(err))
			return nil, nil, fmt.Errorf("failed to get Topics: %w", err)
		}
		logging.FromContext(ctx).Desugar().Debug("Creating Topic", zap.Any("topic", newTopic))
>>>>>>> 2ebeb160
		t, err = topics.Create(newTopic)
		if err != nil {
			logging.FromContext(ctx).Desugar().Error("Failed to create Topic", zap.Any("topic", newTopic), zap.Error(err))
			return nil, fmt.Errorf("failed to create Topic: %w", err)
		}
<<<<<<< HEAD
	} else if err != nil {
		logging.FromContext(ctx).Desugar().Error("Failed to get Topics", zap.Error(err))
		return nil, fmt.Errorf("failed to get Topics: %w", err)
	} else {
		// TODO Compare the actual Topic we found with the desired one and update as needed.
=======
		// Check whether the specs differ and update the Topic if so.
	} else if !equality.Semantic.DeepDerivative(newTopic.Spec, t.Spec) {
		// Don't modify the informers copy.
		desired := t.DeepCopy()
		desired.Spec = newTopic.Spec
		logging.FromContext(ctx).Desugar().Debug("Updating Topic", zap.Any("topic", desired))
		t, err = topics.Update(desired)
		if err != nil {
			logging.FromContext(ctx).Desugar().Error("Failed to update Topic", zap.Any("topic", t), zap.Error(err))
			return nil, nil, fmt.Errorf("failed to update Topic: %w", err)
		}
>>>>>>> 2ebeb160
	}

	status := pubsubable.PubSubStatus()
	cs := pubsubable.ConditionSet()
	if err := propagateTopicStatus(t, status, cs, topic); err != nil {
		return t, err
	}

	return t, nil
}

func (psb *PubSubBase) ReconcilePullSubscription(ctx context.Context, pubsubable duck.PubSubable, topic, resourceGroup string, isPushCompatible bool) (*inteventsv1alpha1.PullSubscription, pkgreconciler.Event) {
	if pubsubable == nil {
		logging.FromContext(ctx).Desugar().Error("Nil pubsubable passed in")
		return nil, pkgreconciler.NewEvent(corev1.EventTypeWarning, nilPubsubableReason, "nil pubsubable passed in")
	}
	namespace := pubsubable.GetObjectMeta().GetNamespace()
	name := pubsubable.GetObjectMeta().GetName()
	annotations := pubsubable.GetObjectMeta().GetAnnotations()
	spec := pubsubable.PubSubSpec()
	status := pubsubable.PubSubStatus()

	cs := pubsubable.ConditionSet()

	args := &resources.PullSubscriptionArgs{
		Namespace:   namespace,
		Name:        name,
		Spec:        spec,
		Owner:       pubsubable,
		Topic:       topic,
		AdapterType: psb.adapterType,
		Labels:      resources.GetLabels(psb.receiveAdapterName, name),
		Annotations: resources.GetAnnotations(annotations, resourceGroup),
	}
	if isPushCompatible {
		args.Mode = inteventsv1alpha1.ModePushCompatible
	}
	newPS := resources.MakePullSubscription(args)

	pullSubscriptions := psb.pubsubClient.InternalV1alpha1().PullSubscriptions(namespace)
	ps, err := pullSubscriptions.Get(name, v1.GetOptions{})
	if err != nil {
		if !apierrs.IsNotFound(err) {
			logging.FromContext(ctx).Desugar().Error("Failed to get PullSubscription", zap.Error(err))
			return nil, pkgreconciler.NewEvent(corev1.EventTypeWarning, pullSubscriptionGetFailedReason, "Getting PullSubscription failed with: %s", err.Error())
		}
		logging.FromContext(ctx).Desugar().Debug("Creating PullSubscription", zap.Any("ps", newPS))
		ps, err = pullSubscriptions.Create(newPS)
		if err != nil {
			logging.FromContext(ctx).Desugar().Error("Failed to create PullSubscription", zap.Any("ps", newPS), zap.Error(err))
			return nil, pkgreconciler.NewEvent(corev1.EventTypeWarning, pullSubscriptionCreateFailedReason, "Creating PullSubscription failed with: %s", err.Error())
		}
		// Check whether the specs differ and update the PS if so.
	} else if !equality.Semantic.DeepDerivative(newPS.Spec, ps.Spec) {
		// Don't modify the informers copy.
		desired := ps.DeepCopy()
		desired.Spec = newPS.Spec
		logging.FromContext(ctx).Desugar().Debug("Updating PullSubscription", zap.Any("ps", desired))
		ps, err = pullSubscriptions.Update(desired)
		if err != nil {
			logging.FromContext(ctx).Desugar().Error("Failed to update PullSubscription", zap.Any("ps", ps), zap.Error(err))
			return nil, err
		}
	}

	// TODO Compare the actual PullSubscription we found with the desired one and update as needed.

	if err := propagatePullSubscriptionStatus(ps, status, cs); err != nil {
		logging.FromContext(ctx).Desugar().Error("Failed to propagate PullSubscription status: %s", zap.Error(err))
		return ps, pkgreconciler.NewEvent(corev1.EventTypeWarning, PullSubscriptionStatusPropagateFailedReason, "Failed to propagate PullSubscription status: %s", err.Error())
	}

	status.SinkURI = ps.Status.SinkURI

	// The old and new PullSubscriptions can co-exist without any problems. So to bias in favor of
	// double event delivery over dropped events, don't delete the old one until the new one is
	// ready.
	if ps.Status.IsReady() {
		err = psb.deleteOldPubSubPullSubscriptionCO(ctx, pubsubable, ps)
		if err != nil {
			return ps, err
		}
	}

	return ps, nil
}

func (psb *PubSubBase) deleteOldPubSubTopicCO(_ context.Context, pubsubable duck.PubSubable, t *inteventsv1alpha1.Topic) pkgreconciler.Event {
	oldT, err := psb.pubsubClient.PubsubV1alpha1().Topics(t.Namespace).Get(t.Name, v1.GetOptions{})
	if apierrs.IsNotFound(err) {
		// It doesn't exist, so there is nothing to delete.
		return nil
	} else if err != nil {
		return pkgreconciler.NewEvent(corev1.EventTypeWarning, "OldTopicGetFailed", "unable to get old Topic in the `pubsub.events.cloud.google.com` API group: %w", err)
	}
	if !v1.IsControlledBy(oldT, pubsubable.GetObjectMeta()) {
		// If this pubsubable doesn't own it, then just ignore it. Generate an event in case users
		// are interested, but do not stop reconciliation of pubsubable, nor give it a Ready=false
		// status.
		psb.Recorder.Eventf(pubsubable,
			corev1.EventTypeWarning,
			"OldTopicNotControlled",
			"old Topic '%s/%s' in the `pubsub.events.cloud.google.com` API group is not controlled by this pubsubable, so won't be deleted. Actual owners: %v",
			oldT.Namespace, oldT.Name, oldT.OwnerReferences)
		return nil
	}

	// First, to make sure the Topic is not deleted in GCP, update the Topic with a new deletion
	// policy.
	switch pp := oldT.Spec.PropagationPolicy; pp {
	case pubsubv1alpha1.TopicPolicyCreateDelete:
		c := oldT.DeepCopy()
		c.Spec.PropagationPolicy = pubsubv1alpha1.TopicPolicyCreateNoDelete
		oldT, err = psb.pubsubClient.PubsubV1alpha1().Topics(oldT.Namespace).Update(c)
		if err != nil {
			return pkgreconciler.NewEvent(corev1.EventTypeWarning, "OldTopicUpdateFailed", "unable to update propagation policy on old Topic: %w", err)
		}
	case pubsubv1alpha1.TopicPolicyCreateNoDelete:
		// Already marked for non-deletion.
		break
	case pubsubv1alpha1.TopicPolicyNoCreateNoDelete:
		// Already marked for non-deletion.
		break
	default:
		return pkgreconciler.NewEvent(corev1.EventTypeWarning, "OldTopicUnknownPropagationPolicy", "unknown propagation policy on old Topic: %v", pp)
	}

	err = psb.pubsubClient.PubsubV1alpha1().Topics(oldT.Namespace).Delete(oldT.Name, nil)
	if err != nil {
		return pkgreconciler.NewEvent(corev1.EventTypeWarning, "OldTopicDeletionFailed", "unable to delete old Topic in the `pubsub.events.cloud.google.com` API group: %w", err)
	}
	return nil
}

func (psb *PubSubBase) deleteOldPubSubPullSubscriptionCO(_ context.Context, pubsubable duck.PubSubable, ps *inteventsv1alpha1.PullSubscription) pkgreconciler.Event {
	oldPS, err := psb.pubsubClient.PubsubV1alpha1().PullSubscriptions(ps.Namespace).Get(ps.Name, v1.GetOptions{})
	if apierrs.IsNotFound(err) {
		// It doesn't exist, so there is nothing to delete.
		return nil
	} else if err != nil {
		return pkgreconciler.NewEvent(corev1.EventTypeWarning, "OldPullSubscriptionGetFailed", "unable to get old PullSubscription in the `pubsub.events.cloud.google.com` API group: %w", err)
	}
	if !v1.IsControlledBy(oldPS, pubsubable.GetObjectMeta()) {
		// If this pubsubable doesn't own it, then just ignore it. Generate an event in case users
		// are interested, but do not stop reconciliation of pubsubable, nor give it a Ready=false
		// status.
		psb.Recorder.Eventf(pubsubable,
			corev1.EventTypeWarning,
			"oldPullSubscriptionNotControlled",
			"old PullSubscription '%s/%s' in the `pubsub.events.cloud.google.com` API group is not controlled by this pubsubable, so won't be deleted. Actual owners: %v",
			oldPS.Namespace, oldPS.Name, oldPS.OwnerReferences)
		return nil
	}
	err = psb.pubsubClient.PubsubV1alpha1().PullSubscriptions(oldPS.Namespace).Delete(oldPS.Name, nil)
	if err != nil {
		return pkgreconciler.NewEvent(corev1.EventTypeWarning, "OldPullSubscriptionDeletionFailed", "unable to delete old PullSubscription in the `pubsub.events.cloud.google.com` API group: %w", err)
	}
	return nil
}

func propagatePullSubscriptionStatus(ps *inteventsv1alpha1.PullSubscription, status *duckv1alpha1.PubSubStatus, cs *apis.ConditionSet) error {
	pc := ps.Status.GetTopLevelCondition()
	if pc == nil {
		status.MarkPullSubscriptionNotConfigured(cs)
		return fmt.Errorf("PullSubscription %q has not yet been reconciled", ps.Name)
	}
	switch {
	case pc.Status == corev1.ConditionUnknown:
		status.MarkPullSubscriptionUnknown(cs, pc.Reason, pc.Message)
		return fmt.Errorf("the status of PullSubscription %q is Unknown", ps.Name)
	case pc.Status == corev1.ConditionTrue:
		status.MarkPullSubscriptionReady(cs)
	case pc.Status == corev1.ConditionFalse:
		status.MarkPullSubscriptionFailed(cs, pc.Reason, pc.Message)
		return fmt.Errorf("the status of PullSubscription %q is False", ps.Name)
	default:
		status.MarkPullSubscriptionUnknown(cs, "PullSubscriptionUnknown", "The status of PullSubscription is invalid: %v", pc.Status)
		return fmt.Errorf("the status of PullSubscription %q is invalid: %v", ps.Name, pc.Status)
	}
	return nil
}

func propagateTopicStatus(t *inteventsv1alpha1.Topic, status *duckv1alpha1.PubSubStatus, cs *apis.ConditionSet, topic string) error {
	tc := t.Status.GetTopLevelCondition()
	if tc == nil {
		status.MarkTopicNotConfigured(cs)
		return fmt.Errorf("Topic %q has not yet been reconciled", t.Name)
	}

	switch {
	case tc.Status == corev1.ConditionUnknown:
		status.MarkTopicUnknown(cs, tc.Reason, tc.Message)
		return fmt.Errorf("the status of Topic %q is Unknown", t.Name)
	case tc.Status == corev1.ConditionTrue:
		// When the status of Topic is ConditionTrue, break here since we also need to check the ProjectID and TopicID before we make the Topic to be Ready.
		break
	case tc.Status == corev1.ConditionFalse:
		status.MarkTopicFailed(cs, tc.Reason, tc.Message)
		return fmt.Errorf("the status of Topic %q is False", t.Name)
	default:
		status.MarkTopicUnknown(cs, "TopicUnknown", "The status of Topic is invalid: %v", tc.Status)
		return fmt.Errorf("the status of Topic %q is invalid: %v", t.Name, tc.Status)
	}
	if t.Status.ProjectID == "" {
		status.MarkTopicFailed(cs, "TopicNotReady", "Topic %q did not expose projectid", t.Name)
		return fmt.Errorf("Topic %q did not expose projectid", t.Name)
	}
	if t.Status.TopicID == "" {
		status.MarkTopicFailed(cs, "TopicNotReady", "Topic %q did not expose topicid", t.Name)
		return fmt.Errorf("Topic %q did not expose topicid", t.Name)
	}
	if t.Status.TopicID != topic {
		status.MarkTopicFailed(cs, "TopicNotReady", "Topic %q mismatch: expected %q got %q", t.Name, topic, t.Status.TopicID)
		return fmt.Errorf("Topic %q mismatch: expected %q got %q", t.Name, topic, t.Status.TopicID)
	}
	status.TopicID = t.Status.TopicID
	status.ProjectID = t.Status.ProjectID
	status.MarkTopicReady(cs)
	return nil
}

func (psb *PubSubBase) DeletePubSub(ctx context.Context, pubsubable duck.PubSubable) error {
	if pubsubable == nil {
		return fmt.Errorf("nil pubsubable passed in")
	}
	namespace := pubsubable.GetObjectMeta().GetNamespace()
	name := pubsubable.GetObjectMeta().GetName()
	status := pubsubable.PubSubStatus()
	cs := pubsubable.ConditionSet()

	// Delete the topic
	err := psb.pubsubClient.InternalV1alpha1().Topics(namespace).Delete(name, nil)
	if err != nil && !apierrs.IsNotFound(err) {
		logging.FromContext(ctx).Desugar().Error("Failed to delete Topic", zap.String("name", name), zap.Error(err))
		status.MarkTopicFailed(cs, "TopicDeleteFailed", "Failed to delete Topic: %s", err.Error())
		return fmt.Errorf("failed to delete topic: %w", err)
	}
	status.MarkTopicFailed(cs, "TopicDeleted", "Successfully deleted Topic: %s", name)
	status.TopicID = ""
	status.ProjectID = ""

	// Delete the pullsubscription
	err = psb.pubsubClient.InternalV1alpha1().PullSubscriptions(namespace).Delete(name, nil)
	if err != nil && !apierrs.IsNotFound(err) {
		logging.FromContext(ctx).Desugar().Error("Failed to delete PullSubscription", zap.String("name", name), zap.Error(err))
		status.MarkPullSubscriptionFailed(cs, "PullSubscriptionDeleteFailed", "Failed to delete PullSubscription: %s", err.Error())
		return fmt.Errorf("failed to delete PullSubscription: %w", err)
	}
	status.MarkPullSubscriptionFailed(cs, "PullSubscriptionDeleted", "Successfully deleted PullSubscription: %s", name)
	status.SinkURI = nil
	return nil
}<|MERGE_RESOLUTION|>--- conflicted
+++ resolved
@@ -80,7 +80,6 @@
 		return nil, fmt.Errorf("nil pubsubable passed in")
 	}
 
-<<<<<<< HEAD
 	name := pubsubable.GetObjectMeta().GetName()
 	args := &resources.TopicArgs{
 		Namespace:   pubsubable.GetObjectMeta().GetNamespace(),
@@ -105,39 +104,15 @@
 	topics := psb.pubsubClient.InternalV1alpha1().Topics(newTopic.Namespace)
 	t, err := topics.Get(newTopic.Name, v1.GetOptions{})
 	if apierrs.IsNotFound(err) {
-=======
-	args := &resources.TopicArgs{
-		Namespace:   namespace,
-		Name:        name,
-		Spec:        spec,
-		Owner:       pubsubable,
-		Topic:       topic,
-		Labels:      resources.GetLabels(psb.receiveAdapterName, name),
-		Annotations: annotations,
-	}
-	newTopic := resources.MakeTopic(args)
-
-	topics := psb.pubsubClient.InternalV1alpha1().Topics(namespace)
-	t, err := topics.Get(name, v1.GetOptions{})
-	if err != nil {
-		if !apierrs.IsNotFound(err) {
-			logging.FromContext(ctx).Desugar().Error("Failed to get Topics", zap.Error(err))
-			return nil, nil, fmt.Errorf("failed to get Topics: %w", err)
-		}
 		logging.FromContext(ctx).Desugar().Debug("Creating Topic", zap.Any("topic", newTopic))
->>>>>>> 2ebeb160
 		t, err = topics.Create(newTopic)
 		if err != nil {
 			logging.FromContext(ctx).Desugar().Error("Failed to create Topic", zap.Any("topic", newTopic), zap.Error(err))
 			return nil, fmt.Errorf("failed to create Topic: %w", err)
 		}
-<<<<<<< HEAD
 	} else if err != nil {
-		logging.FromContext(ctx).Desugar().Error("Failed to get Topics", zap.Error(err))
-		return nil, fmt.Errorf("failed to get Topics: %w", err)
-	} else {
-		// TODO Compare the actual Topic we found with the desired one and update as needed.
-=======
+		logging.FromContext(ctx).Desugar().Error("Failed to get Topic", zap.Error(err))
+		return nil, fmt.Errorf("failed to get Topic: %w", err)
 		// Check whether the specs differ and update the Topic if so.
 	} else if !equality.Semantic.DeepDerivative(newTopic.Spec, t.Spec) {
 		// Don't modify the informers copy.
@@ -147,9 +122,8 @@
 		t, err = topics.Update(desired)
 		if err != nil {
 			logging.FromContext(ctx).Desugar().Error("Failed to update Topic", zap.Any("topic", t), zap.Error(err))
-			return nil, nil, fmt.Errorf("failed to update Topic: %w", err)
-		}
->>>>>>> 2ebeb160
+			return nil, fmt.Errorf("failed to update Topic: %w", err)
+		}
 	}
 
 	status := pubsubable.PubSubStatus()
