--- conflicted
+++ resolved
@@ -57,14 +57,6 @@
 	trueVal  = true
 	falseVal = false
 
-<<<<<<< HEAD
-=======
-	reconcileIdentifiable = NewCloudPubSubSource(identifiableName, testNS,
-		WithCloudPubSubSourceGCPServiceAccount(gServiceAccountName))
-	deleteIdentifiable = NewCloudPubSubSource(identifiableName, testNS,
-		WithCloudPubSubSourceGCPServiceAccount(gServiceAccountName),
-		WithCloudPubSubSourceServiceAccountName("test"))
->>>>>>> 01526d68
 	ignoreLastTransitionTime = cmp.FilterPath(func(p cmp.Path) bool {
 		return strings.HasSuffix(p.String(), "LastTransitionTime.Inner.Time")
 	}, cmp.Ignore())
@@ -121,7 +113,6 @@
 			ctx, cancel := context.WithCancel(context.Background())
 			defer cancel()
 
-<<<<<<< HEAD
 			cs := fakeKubeClient.NewSimpleClientset(tc.objects...)
 			iamClient := gclient.NewTestClient()
 			m, err := iam.NewIAMPolicyManager(ctx, iamClient)
@@ -133,12 +124,7 @@
 				policyManager: m,
 			}
 			identifiable := NewCloudPubSubSource(identifiableName, testNS,
-				WithCloudPubSubSourceGCPServiceAccount(gServiceAccountName),
-				WithCloudPubSubSourceServiceAccountName("test"))
-=======
-		arl := pkgtesting.ActionRecorderList{cs}
-		kserviceAccount, err := identity.ReconcileWorkloadIdentity(context.Background(), projectID, reconcileIdentifiable)
->>>>>>> 01526d68
+				WithCloudPubSubSourceGCPServiceAccount(gServiceAccountName))
 
 			arl := pkgtesting.ActionRecorderList{cs}
 			kserviceAccount, err := identity.ReconcileWorkloadIdentity(ctx, projectID, identifiable)
@@ -229,7 +215,6 @@
 			ctx, cancel := context.WithCancel(context.Background())
 			defer cancel()
 
-<<<<<<< HEAD
 			cs := fakeKubeClient.NewSimpleClientset(tc.objects...)
 			iamClient := gclient.NewTestClient()
 			m, err := iam.NewIAMPolicyManager(ctx, iamClient)
@@ -243,10 +228,6 @@
 			identifiable := NewCloudPubSubSource(identifiableName, testNS,
 				WithCloudPubSubSourceGCPServiceAccount(gServiceAccountName),
 				WithCloudPubSubSourceServiceAccountName("test"))
-=======
-		arl := pkgtesting.ActionRecorderList{cs}
-		err := identity.DeleteWorkloadIdentity(context.Background(), projectID, deleteIdentifiable)
->>>>>>> 01526d68
 
 			arl := pkgtesting.ActionRecorderList{cs}
 			err = identity.DeleteWorkloadIdentity(ctx, projectID, identifiable)
