/*
Copyright 2020 Google LLC

Licensed under the Apache License, Version 2.0 (the "License");
you may not use this file except in compliance with the License.
You may obtain a copy of the License at

    http://www.apache.org/licenses/LICENSE-2.0

Unless required by applicable law or agreed to in writing, software
distributed under the License is distributed on an "AS IS" BASIS,
WITHOUT WARRANTIES OR CONDITIONS OF ANY KIND, either express or implied.
See the License for the specific language governing permissions and
limitations under the License.
*/

package identity

import (
	"context"
	"fmt"
	"strings"

	"go.uber.org/zap"
	"google.golang.org/api/iam/v1"
	corev1 "k8s.io/api/core/v1"
	apierrs "k8s.io/apimachinery/pkg/api/errors"
	metav1 "k8s.io/apimachinery/pkg/apis/meta/v1"
	"k8s.io/client-go/kubernetes"

	kubeclient "knative.dev/pkg/client/injection/kube/client"
	"knative.dev/pkg/kmeta"
	"knative.dev/pkg/logging"
	"knative.dev/pkg/ptr"

	"github.com/google/knative-gcp/pkg/duck"
	"github.com/google/knative-gcp/pkg/reconciler/identity/resources"
	"github.com/google/knative-gcp/pkg/utils"
)

const (
<<<<<<< HEAD
	Add              = "add"
	Remove           = "remove"
	Role             = "roles/iam.workloadIdentityUser"
	ConcurrencyError = "googleapi: Error 409: There were concurrent policy changes."
=======
	Add                          = "add"
	Remove                       = "remove"
	Role                         = "roles/iam.workloadIdentityUser"
	deleteWorkloadIdentityFailed = "WorkloadIdentityDeleteFailed"
	workloadIdentityFailed       = "WorkloadIdentityReconcileFailed"
>>>>>>> 3dcffe7b
)

func NewIdentity(ctx context.Context) *Identity {
	return &Identity{
		KubeClient: kubeclient.Get(ctx),
	}
}

type Identity struct {
	KubeClient kubernetes.Interface
}

// ReconcileWorkloadIdentity will create a k8s service account, add ownerReference to it,
// and add iam policy binding between this k8s service account and its corresponding GCP service account.
func (i *Identity) ReconcileWorkloadIdentity(ctx context.Context, projectID string, identifiable duck.Identifiable) (*corev1.ServiceAccount, error) {
	status := identifiable.IdentityStatus()
	// Create corresponding k8s ServiceAccount if it doesn't exist.
	namespace := identifiable.GetObjectMeta().GetNamespace()
	kServiceAccount, err := i.createServiceAccount(ctx, namespace, identifiable.IdentitySpec().ServiceAccount)
	if err != nil {
		status.MarkWorkloadIdentityFailed(identifiable.ConditionSet(), workloadIdentityFailed, err.Error())
		return nil, fmt.Errorf("failed to get k8s ServiceAccount: %w", err)
	}
	status.ServiceAccountName = kServiceAccount.Name
	// Add ownerReference to K8s ServiceAccount.
	expectOwnerReference := *kmeta.NewControllerRef(identifiable)
	expectOwnerReference.Controller = ptr.Bool(false)
	if !ownerReferenceExists(kServiceAccount, expectOwnerReference) {
		kServiceAccount.OwnerReferences = append(kServiceAccount.OwnerReferences, expectOwnerReference)
		if _, err := i.KubeClient.CoreV1().ServiceAccounts(kServiceAccount.Namespace).Update(kServiceAccount); err != nil {
			logging.FromContext(ctx).Desugar().Error("Failed to update OwnerReferences", zap.Error(err))
			status.MarkWorkloadIdentityFailed(identifiable.ConditionSet(), workloadIdentityFailed, err.Error())
			return nil, fmt.Errorf("failed to update OwnerReferences: %w", err)
		}
	}

	// Add iam policy binding to GCP ServiceAccount.
	if err := addIamPolicyBinding(ctx, projectID, identifiable.IdentitySpec().ServiceAccount, kServiceAccount); err != nil {
		status.MarkWorkloadIdentityFailed(identifiable.ConditionSet(), workloadIdentityFailed, err.Error())
		return kServiceAccount, fmt.Errorf("adding iam policy binding failed with: %s", err)
	}
	status.MarkWorkloadIdentityConfigured(identifiable.ConditionSet())
	return kServiceAccount, nil
}

// DeleteWorkloadIdentity will remove iam policy binding between k8s service account and its corresponding GCP service account,
// if this k8s service account only has one ownerReference.
func (i *Identity) DeleteWorkloadIdentity(ctx context.Context, projectID string, identifiable duck.Identifiable) error {
	status := identifiable.IdentityStatus()
	namespace := identifiable.GetObjectMeta().GetNamespace()
	kServiceAccountName := resources.GenerateServiceAccountName(identifiable.IdentitySpec().ServiceAccount)
	kServiceAccount, err := i.KubeClient.CoreV1().ServiceAccounts(namespace).Get(kServiceAccountName, metav1.GetOptions{})
	if err != nil {
		status.MarkWorkloadIdentityFailed(identifiable.ConditionSet(), deleteWorkloadIdentityFailed, err.Error())
		// k8s ServiceAccount should be there.
		return fmt.Errorf("getting k8s service account failed with: %w", err)
	}
	if kServiceAccount != nil && len(kServiceAccount.OwnerReferences) == 1 {
		logging.FromContext(ctx).Desugar().Debug("Removing iam policy binding.")
		if err := removeIamPolicyBinding(ctx, projectID, identifiable.IdentitySpec().ServiceAccount, kServiceAccount); err != nil {
			status.MarkWorkloadIdentityFailed(identifiable.ConditionSet(), deleteWorkloadIdentityFailed, err.Error())
			return fmt.Errorf("removing iam policy binding failed with: %w", err)
		}
	}
	return nil
}

func (i *Identity) createServiceAccount(ctx context.Context, namespace, gServiceAccount string) (*corev1.ServiceAccount, error) {
	kServiceAccountName := resources.GenerateServiceAccountName(gServiceAccount)
	kServiceAccount, err := i.KubeClient.CoreV1().ServiceAccounts(namespace).Get(kServiceAccountName, metav1.GetOptions{})
	if err != nil {
		if apierrs.IsNotFound(err) {
			expect := resources.MakeServiceAccount(namespace, gServiceAccount)
			logging.FromContext(ctx).Desugar().Debug("Creating k8s service account", zap.Any("ksa", expect))
			kServiceAccount, err := i.KubeClient.CoreV1().ServiceAccounts(expect.Namespace).Create(expect)
			if err != nil {
				logging.FromContext(ctx).Desugar().Error("Failed to create k8s service account", zap.Error(err))
				return nil, fmt.Errorf("failed to create k8s service account: %w", err)
			}
			return kServiceAccount, nil
		}
		logging.FromContext(ctx).Desugar().Error("Failed to get k8s service account", zap.Error(err))
		return nil, fmt.Errorf("getting k8s service account failed with: %w", err)
	}
	return kServiceAccount, nil
}

// TODO he iam policy binding should be mocked so that we can unit test it. issue https://github.com/google/knative-gcp/issues/657
// addIamPolicyBinding will add iam policy binding, which is related to a provided k8s ServiceAccount, to a GCP ServiceAccount.
func addIamPolicyBinding(ctx context.Context, projectID, gServiceAccount string, kServiceAccount *corev1.ServiceAccount) error {
	if err := setIamPolicy(ctx, Add, projectID, gServiceAccount, kServiceAccount); err != nil {
		return err
	}
	return nil
}

// removeIamPolicyBinding will remove iam policy binding, which is related to a provided k8s ServiceAccount, from a GCP ServiceAccount.
func removeIamPolicyBinding(ctx context.Context, projectID, gServiceAccount string, kServiceAccount *corev1.ServiceAccount) error {
	if err := setIamPolicy(ctx, Remove, projectID, gServiceAccount, kServiceAccount); err != nil {
		return err
	}
	return nil
}

func setIamPolicy(ctx context.Context, action, projectID string, gServiceAccount string, kServiceAccount *corev1.ServiceAccount) error {
	iamService, err := iam.NewService(ctx)
	if err != nil {
		return fmt.Errorf("failed to set google iam service: %w", err)
	}

	projectId, err := utils.ProjectID(projectID)
	if err != nil {
		return fmt.Errorf("failed to get project id: %w", err)
	}

	resource := fmt.Sprintf("projects/%s/serviceAccounts/%s", projectId, gServiceAccount)
	resp, err := iamService.Projects.ServiceAccounts.GetIamPolicy(resource).Context(ctx).Do()
	if err != nil {
		return fmt.Errorf("failed to get iam policy: %w", err)
	}

	// currentMember will end up as "serviceAccount:projectId.svc.id.goog[k8s-namespace/ksa-name]".
	currentMember := fmt.Sprintf("serviceAccount:%s.svc.id.goog[%s/%s]", projectId, kServiceAccount.Namespace, kServiceAccount.Name)
	rb := makeSetIamPolicyRequest(resp.Bindings, action, currentMember)

	err = fmt.Errorf(ConcurrencyError)
	// If the setIamPolicy error is caused by concurrency, retry it.
	for err != nil && strings.Contains(err.Error(), ConcurrencyError) {
		_, err = iamService.Projects.ServiceAccounts.SetIamPolicy(resource, rb).Context(ctx).Do()
	}
	if err != nil {
		return fmt.Errorf("failed to set iam policy: %w", err)
	}

	return nil
}

func makeSetIamPolicyRequest(bindings []*iam.Binding, action, currentMember string) *iam.SetIamPolicyRequest {
	switch action {
	case Add:
		return &iam.SetIamPolicyRequest{
			Policy: &iam.Policy{
				Bindings: append(bindings, &iam.Binding{
					Members: []string{currentMember},
					Role:    Role}),
			},
		}
	case Remove:
		for _, binding := range bindings {
			if binding.Role == Role {
				newMembers := []string{}
				for _, member := range binding.Members {
					if member != currentMember {
						newMembers = append(newMembers, member)
					}
				}
				binding.Members = newMembers
			}
		}
		return &iam.SetIamPolicyRequest{
			Policy: &iam.Policy{
				Bindings: bindings,
			},
		}
	}
	return nil
}

// ownerReferenceExists checks if a K8s ServiceAccount contains specific ownerReference
func ownerReferenceExists(kServiceAccount *corev1.ServiceAccount, expect metav1.OwnerReference) bool {
	references := kServiceAccount.OwnerReferences
	for _, reference := range references {
		if reference.Name == expect.Name {
			return true
		}
	}
	return false
}<|MERGE_RESOLUTION|>--- conflicted
+++ resolved
@@ -19,7 +19,6 @@
 import (
 	"context"
 	"fmt"
-	"strings"
 
 	"go.uber.org/zap"
 	"google.golang.org/api/iam/v1"
@@ -39,18 +38,11 @@
 )
 
 const (
-<<<<<<< HEAD
-	Add              = "add"
-	Remove           = "remove"
-	Role             = "roles/iam.workloadIdentityUser"
-	ConcurrencyError = "googleapi: Error 409: There were concurrent policy changes."
-=======
 	Add                          = "add"
 	Remove                       = "remove"
 	Role                         = "roles/iam.workloadIdentityUser"
 	deleteWorkloadIdentityFailed = "WorkloadIdentityDeleteFailed"
 	workloadIdentityFailed       = "WorkloadIdentityReconcileFailed"
->>>>>>> 3dcffe7b
 )
 
 func NewIdentity(ctx context.Context) *Identity {
@@ -176,12 +168,7 @@
 	currentMember := fmt.Sprintf("serviceAccount:%s.svc.id.goog[%s/%s]", projectId, kServiceAccount.Namespace, kServiceAccount.Name)
 	rb := makeSetIamPolicyRequest(resp.Bindings, action, currentMember)
 
-	err = fmt.Errorf(ConcurrencyError)
-	// If the setIamPolicy error is caused by concurrency, retry it.
-	for err != nil && strings.Contains(err.Error(), ConcurrencyError) {
-		_, err = iamService.Projects.ServiceAccounts.SetIamPolicy(resource, rb).Context(ctx).Do()
-	}
-	if err != nil {
+	if _, err := iamService.Projects.ServiceAccounts.SetIamPolicy(resource, rb).Context(ctx).Do(); err != nil {
 		return fmt.Errorf("failed to set iam policy: %w", err)
 	}
 
