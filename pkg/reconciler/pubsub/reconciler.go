/*
Copyright 2019 Google LLC

Licensed under the Apache License, Version 2.0 (the "License");
you may not use this file except in compliance with the License.
You may obtain a copy of the License at

    http://www.apache.org/licenses/LICENSE-2.0

Unless required by applicable law or agreed to in writing, software
distributed under the License is distributed on an "AS IS" BASIS,
WITHOUT WARRANTIES OR CONDITIONS OF ANY KIND, either express or implied.
See the License for the specific language governing permissions and
limitations under the License.
*/

package pubsub

import (
	"context"
	"errors"

	"github.com/knative/pkg/kmeta"
	"go.uber.org/zap"
	v1 "k8s.io/api/batch/v1"
	apierrs "k8s.io/apimachinery/pkg/api/errors"
	metav1 "k8s.io/apimachinery/pkg/apis/meta/v1"
	"k8s.io/apimachinery/pkg/labels"
	"k8s.io/apimachinery/pkg/runtime/schema"

	"github.com/GoogleCloudPlatform/cloud-run-events/pkg/apis/pubsub/v1alpha1"
	"github.com/GoogleCloudPlatform/cloud-run-events/pkg/pubsub/operations"
	"github.com/GoogleCloudPlatform/cloud-run-events/pkg/reconciler"
)

const (
	// ReconcilerName is the name of the reconciler
	ReconcilerName = "PubSub"
)

// Reconciler implements controller.Reconciler for Channel resources.
type PubSubBase struct {
	*reconciler.Base

	TopicOpsImage        string
	SubscriptionOpsImage string
}

func (c *PubSubBase) ensureTopic(ctx context.Context, channel *v1alpha1.Channel, topicID string) (bool, error) {
	return false, errors.New("not implemented")
}

type OpsJobStatus string

const (
	OpsJobGetFailed          OpsJobStatus = "JOB_GET_FAILED"
	OpsJobCreated            OpsJobStatus = "JOB_CREATED"
	OpsJobCreateFailed       OpsJobStatus = "JOB_CREATE_FAILED"
	OpsJobCompleteSuccessful OpsJobStatus = "JOB_SUCCESSFUL"
	OpsJobCompleteFailed     OpsJobStatus = "JOB_FAILED"
	OpsJobOngoing            OpsJobStatus = "JOB_ONGOING"
)

<<<<<<< HEAD
func (c *PubSubBase) EnsureSubscriptionExists(ctx context.Context, owner kmeta.OwnerRefable, project, topic, subscription string) (OpsState, error) {
	return c.ensureSubscriptionJob(ctx, operations.ActionExists, owner, project, topic, subscription)
}

func (c *PubSubBase) EnsureSubscriptionCreated(ctx context.Context, owner kmeta.OwnerRefable, project, topic, subscription string) (OpsState, error) {
=======
func (c *PubSubBase) EnsureSubscription(ctx context.Context, owner kmeta.OwnerRefable, project, topic, subscription string) (OpsJobStatus, error) {
>>>>>>> 3aea7f7c
	return c.ensureSubscriptionJob(ctx, operations.ActionCreate, owner, project, topic, subscription)
}

func (c *PubSubBase) EnsureSubscriptionDeleted(ctx context.Context, owner kmeta.OwnerRefable, project, topic, subscription string) (OpsJobStatus, error) {
	return c.ensureSubscriptionJob(ctx, operations.ActionDelete, owner, project, topic, subscription)
}

<<<<<<< HEAD
func (c *PubSubBase) EnsureTopicExists(ctx context.Context, owner kmeta.OwnerRefable, project, topic string) (OpsState, error) {
	return c.ensureTopicJob(ctx, operations.ActionExists, owner, project, topic)
}

func (c *PubSubBase) EnsureTopicCreated(ctx context.Context, owner kmeta.OwnerRefable, project, topic string) (OpsState, error) {
=======
func (c *PubSubBase) EnsureTopic(ctx context.Context, owner kmeta.OwnerRefable, project, topic string) (OpsJobStatus, error) {
>>>>>>> 3aea7f7c
	return c.ensureTopicJob(ctx, operations.ActionCreate, owner, project, topic)
}

func (c *PubSubBase) EnsureTopicDeleted(ctx context.Context, owner kmeta.OwnerRefable, project, topic string) (OpsJobStatus, error) {
	return c.ensureTopicJob(ctx, operations.ActionDelete, owner, project, topic)
}

func (c *PubSubBase) ensureTopicJob(ctx context.Context, action string, owner kmeta.OwnerRefable, project, topic string) (OpsJobStatus, error) {
	job, err := c.getJob(ctx, owner.GetObjectMeta(), labels.SelectorFromSet(operations.TopicJobLabels(owner, action)))
	// If the resource doesn't exist, we'll create it
	if apierrs.IsNotFound(err) {
		c.Logger.Debugw("Job not found, creating.")

		job = operations.NewTopicOps(operations.TopicArgs{
			Image:     c.TopicOpsImage,
			Action:    action,
			ProjectID: project,
			TopicID:   topic,
			Owner:     owner,
		})

		job, err := c.KubeClientSet.BatchV1().Jobs(owner.GetObjectMeta().GetNamespace()).Create(job)
		if err != nil || job == nil {
			c.Logger.Debugw("Failed to create Job.", zap.Error(err))
			return OpsJobCreateFailed, nil
		}

		c.Logger.Debugw("Created Job.")
		return OpsJobCreated, nil
	} else if err != nil {
		c.Logger.Debugw("Failed to get Job.", zap.Error(err))
		return OpsJobGetFailed, err
	}

	if operations.IsJobComplete(job) {
		c.Logger.Debugw("Job is complete.")
		if operations.IsJobSucceeded(job) {
			return OpsJobCompleteSuccessful, nil
		} else if operations.IsJobFailed(job) {
			return OpsJobCompleteFailed, errors.New(operations.JobFailedMessage(job))
		}
	}
	c.Logger.Debug("Job still active.", zap.Any("job", job))
	return OpsJobOngoing, nil
}

func (c *PubSubBase) ensureSubscriptionJob(ctx context.Context, action string, owner kmeta.OwnerRefable, project, topic, subscription string) (OpsJobStatus, error) {
	job, err := c.getJob(ctx, owner.GetObjectMeta(), labels.SelectorFromSet(operations.SubscriptionJobLabels(owner, action)))
	// If the resource doesn't exist, we'll create it
	if apierrs.IsNotFound(err) {
		c.Logger.Debugw("Job not found, creating.")

		job = operations.NewSubscriptionOps(operations.SubArgs{
			Image:          c.SubscriptionOpsImage,
			Action:         action,
			ProjectID:      project,
			TopicID:        topic,
			SubscriptionID: subscription,
			Owner:          owner,
		})

		job, err := c.KubeClientSet.BatchV1().Jobs(owner.GetObjectMeta().GetNamespace()).Create(job)
		if err != nil || job == nil {
			c.Logger.Debugw("Failed to create Job.", zap.Error(err))
			return OpsJobCreateFailed, nil
		}

		c.Logger.Debugw("Created Job.")
		return OpsJobCreated, nil
	} else if err != nil {
		c.Logger.Debugw("Failed to get Job.", zap.Error(err))
		return OpsJobGetFailed, err
	}

	if operations.IsJobComplete(job) {
		c.Logger.Debugw("Job is complete.")
		if operations.IsJobSucceeded(job) {
			return OpsJobCompleteSuccessful, nil
		} else if operations.IsJobFailed(job) {
			return OpsJobCompleteFailed, errors.New(operations.JobFailedMessage(job))
		}
	}
	c.Logger.Debug("Job still active.", zap.Any("job", job))
	return OpsJobOngoing, nil
}

func (r *PubSubBase) getJob(ctx context.Context, owner metav1.Object, ls labels.Selector) (*v1.Job, error) {
	list, err := r.KubeClientSet.BatchV1().Jobs(owner.GetNamespace()).List(metav1.ListOptions{
		LabelSelector: ls.String(),
	})
	if err != nil {
		return nil, err
	}

	for _, i := range list.Items {
		if metav1.IsControlledBy(&i, owner) {
			return &i, nil
		}
	}

	return nil, apierrs.NewNotFound(schema.GroupResource{}, "")
}<|MERGE_RESOLUTION|>--- conflicted
+++ resolved
@@ -61,15 +61,11 @@
 	OpsJobOngoing            OpsJobStatus = "JOB_ONGOING"
 )
 
-<<<<<<< HEAD
-func (c *PubSubBase) EnsureSubscriptionExists(ctx context.Context, owner kmeta.OwnerRefable, project, topic, subscription string) (OpsState, error) {
+func (c *PubSubBase) EnsureSubscriptionExists(ctx context.Context, owner kmeta.OwnerRefable, project, topic, subscription string) (OpsJobStatus, error) {
 	return c.ensureSubscriptionJob(ctx, operations.ActionExists, owner, project, topic, subscription)
 }
 
-func (c *PubSubBase) EnsureSubscriptionCreated(ctx context.Context, owner kmeta.OwnerRefable, project, topic, subscription string) (OpsState, error) {
-=======
-func (c *PubSubBase) EnsureSubscription(ctx context.Context, owner kmeta.OwnerRefable, project, topic, subscription string) (OpsJobStatus, error) {
->>>>>>> 3aea7f7c
+func (c *PubSubBase) EnsureSubscriptionCreated(ctx context.Context, owner kmeta.OwnerRefable, project, topic, subscription string) (OpsJobStatus, error) {
 	return c.ensureSubscriptionJob(ctx, operations.ActionCreate, owner, project, topic, subscription)
 }
 
@@ -77,15 +73,11 @@
 	return c.ensureSubscriptionJob(ctx, operations.ActionDelete, owner, project, topic, subscription)
 }
 
-<<<<<<< HEAD
-func (c *PubSubBase) EnsureTopicExists(ctx context.Context, owner kmeta.OwnerRefable, project, topic string) (OpsState, error) {
+func (c *PubSubBase) EnsureTopicExists(ctx context.Context, owner kmeta.OwnerRefable, project, topic string) (OpsJobStatus, error) {
 	return c.ensureTopicJob(ctx, operations.ActionExists, owner, project, topic)
 }
 
-func (c *PubSubBase) EnsureTopicCreated(ctx context.Context, owner kmeta.OwnerRefable, project, topic string) (OpsState, error) {
-=======
-func (c *PubSubBase) EnsureTopic(ctx context.Context, owner kmeta.OwnerRefable, project, topic string) (OpsJobStatus, error) {
->>>>>>> 3aea7f7c
+func (c *PubSubBase) EnsureTopicCreated(ctx context.Context, owner kmeta.OwnerRefable, project, topic string) (OpsJobStatus, error) {
 	return c.ensureTopicJob(ctx, operations.ActionCreate, owner, project, topic)
 }
 
