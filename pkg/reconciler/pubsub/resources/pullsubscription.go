--- conflicted
+++ resolved
@@ -51,11 +51,7 @@
 		Spec: pubsubv1alpha1.PullSubscriptionSpec{
 			PubSubSpec: duckv1alpha1.PubSubSpec{
 				IdentitySpec: duckv1alpha1.IdentitySpec{
-<<<<<<< HEAD
-					ServiceAccount: args.Spec.IdentitySpec.ServiceAccount,
-=======
 					GoogleServiceAccount: args.Spec.IdentitySpec.GoogleServiceAccount,
->>>>>>> e85673af
 				},
 				Secret:  args.Spec.Secret,
 				Project: args.Spec.Project,
