--- conflicted
+++ resolved
@@ -300,25 +300,8 @@
 }
 
 func (r *Reconciler) reconcileTopic(ctx context.Context, channel *v1beta1.Channel) (*inteventsv1beta1.Topic, error) {
-<<<<<<< HEAD
-	topic, err := r.getTopic(ctx, channel)
-	if err != nil && !apierrors.IsNotFound(err) {
-		logging.FromContext(ctx).Desugar().Error("Unable to get a Topic", zap.Error(err))
-		return nil, err
-	}
-	if topic != nil {
-		if topic.Status.Address != nil {
-			channel.Status.SetAddress(topic.Status.Address.URL)
-		} else {
-			channel.Status.SetAddress(nil)
-		}
-		return topic, nil
-	}
 	clusterName := channel.GetAnnotations()[duck.ClusterNameAnnotation]
-=======
-	clusterName := channel.GetAnnotations()[duckv1beta1.ClusterNameAnnotation]
 	name := resources.GeneratePublisherName(channel)
->>>>>>> 80454f1a
 	t := resources.MakeTopic(&resources.TopicArgs{
 		Owner:              channel,
 		Name:               name,
