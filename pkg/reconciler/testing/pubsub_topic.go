/*
Copyright 2019 The Knative Authors

Licensed under the Apache License, Version 2.0 (the "License");
you may not use this file except in compliance with the License.
You may obtain a copy of the License at

    http://www.apache.org/licenses/LICENSE-2.0

Unless required by applicable law or agreed to in writing, software
distributed under the License is distributed on an "AS IS" BASIS,
WITHOUT WARRANTIES OR CONDITIONS OF ANY KIND, either express or implied.
See the License for the specific language governing permissions and
limitations under the License.
*/

package testing

import (
	"context"
	"time"

	"knative.dev/pkg/apis"

	metav1 "k8s.io/apimachinery/pkg/apis/meta/v1"
	"k8s.io/apimachinery/pkg/types"

	"github.com/google/knative-gcp/pkg/apis/pubsub/v1alpha1"
)

// PubSubTopicOption enables further configuration of a Topic.
type PubSubTopicOption func(*v1alpha1.Topic)

// NewPubSubTopic creates a Topic with TopicOptions
func NewPubSubTopic(name, namespace string, so ...PubSubTopicOption) *v1alpha1.Topic {
	s := &v1alpha1.Topic{
		ObjectMeta: metav1.ObjectMeta{
			Name:      name,
			Namespace: namespace,
		},
	}
	for _, opt := range so {
		opt(s)
	}
	s.SetDefaults(context.Background())
	return s
}

func WithPubSubTopicUID(uid types.UID) PubSubTopicOption {
	return func(s *v1alpha1.Topic) {
		s.UID = uid
	}
}

// WithPubSubInitTopicConditions initializes the Topics's conditions.
func WithPubSubInitTopicConditions(s *v1alpha1.Topic) {
	s.Status.InitializeConditions()
}

func WithPubSubTopicTopicID(topicID string) PubSubTopicOption {
	return func(s *v1alpha1.Topic) {
		s.Status.MarkTopicReady()
		s.Status.TopicID = topicID
	}
}

func WithPubSubTopicPropagationPolicy(policy string) PubSubTopicOption {
	return func(s *v1alpha1.Topic) {
		s.Spec.PropagationPolicy = v1alpha1.PropagationPolicyType(policy)
	}
}

func WithPubSubTopicAddress(uri string) PubSubTopicOption {
	return func(s *v1alpha1.Topic) {
		if uri != "" {
			u, _ := apis.ParseURL(uri)
			s.Status.SetAddress(u)
		} else {
			s.Status.SetAddress(nil)
		}
	}
}

func WithPubSubTopicSpec(spec v1alpha1.TopicSpec) PubSubTopicOption {
	return func(s *v1alpha1.Topic) {
		s.Spec = spec
	}
}

func WithPubSubTopicPublisherDeployed(s *v1alpha1.Topic) {
	s.Status.MarkPublisherDeployed()
}

func WithPubSubTopicPublisherNotDeployed(reason, message string) PubSubTopicOption {
	return func(t *v1alpha1.Topic) {
		t.Status.MarkPublisherNotDeployed(reason, message)
	}
}

func WithPubSubTopicPublisherUnknown(reason, message string) PubSubTopicOption {
	return func(t *v1alpha1.Topic) {
		t.Status.MarkPublisherUnknown(reason, message)
	}
}

func WithPubSubTopicPublisherNotConfigured() PubSubTopicOption {
	return func(t *v1alpha1.Topic) {
		t.Status.MarkPublisherNotConfigured()
	}
}

func WithPubSubTopicProjectID(projectID string) PubSubTopicOption {
	return func(s *v1alpha1.Topic) {
		s.Status.ProjectID = projectID
	}
}

func WithPubSubTopicReady(topicID string) PubSubTopicOption {
	return func(s *v1alpha1.Topic) {
		s.Status.InitializeConditions()
		s.Status.MarkPublisherDeployed()
		s.Status.MarkTopicReady()
		s.Status.TopicID = topicID
	}
}

func WithPubSubTopicFailed() PubSubTopicOption {
	return func(s *v1alpha1.Topic) {
		s.Status.InitializeConditions()
		s.Status.MarkPublisherNotDeployed("PublisherStatus", "Publisher has no Ready type status")
	}
}

func WithPubSubTopicUnknown() PubSubTopicOption {
	return func(s *v1alpha1.Topic) {
		s.Status.InitializeConditions()
	}
}

func WithPubSubTopicDeleted(t *v1alpha1.Topic) {
	tt := metav1.NewTime(time.Unix(1e9, 0))
	t.ObjectMeta.SetDeletionTimestamp(&tt)
}

func WithPubSubTopicOwnerReferences(ownerReferences []metav1.OwnerReference) PubSubTopicOption {
	return func(c *v1alpha1.Topic) {
		c.ObjectMeta.OwnerReferences = ownerReferences
	}
}

func WithPubSubTopicLabels(labels map[string]string) PubSubTopicOption {
	return func(c *v1alpha1.Topic) {
		c.ObjectMeta.Labels = labels
	}
}

func WithPubSubTopicNoTopic(reason, message string) PubSubTopicOption {
	return func(t *v1alpha1.Topic) {
		t.Status.MarkNoTopic(reason, message)
	}
}
<<<<<<< HEAD

func WithPubSubTopicAnnotations(annotations map[string]string) PubSubTopicOption {
	return func(c *v1alpha1.Topic) {
		c.ObjectMeta.Annotations = annotations
=======
func WithPubSubTopicDeprecated() PubSubTopicOption {
	return func(t *v1alpha1.Topic) {
		t.Status.MarkDeprecated()
>>>>>>> 5cf79095
	}
}<|MERGE_RESOLUTION|>--- conflicted
+++ resolved
@@ -159,15 +159,14 @@
 		t.Status.MarkNoTopic(reason, message)
 	}
 }
-<<<<<<< HEAD
+func WithPubSubTopicDeprecated() PubSubTopicOption {
+	return func(t *v1alpha1.Topic) {
+		t.Status.MarkDeprecated()
+	}
+}
 
 func WithPubSubTopicAnnotations(annotations map[string]string) PubSubTopicOption {
 	return func(c *v1alpha1.Topic) {
 		c.ObjectMeta.Annotations = annotations
-=======
-func WithPubSubTopicDeprecated() PubSubTopicOption {
-	return func(t *v1alpha1.Topic) {
-		t.Status.MarkDeprecated()
->>>>>>> 5cf79095
 	}
 }